--- conflicted
+++ resolved
@@ -26,13 +26,7 @@
 script:
   - export PROC_COUNT=$(cat /proc/cpuinfo  | egrep '^processor' | wc -l)
   - ./autogen.sh
-<<<<<<< HEAD
-  - ./configure --prefix=/usr --sysconfdir=/etc/shifter
-  - export PATH=$PWD/imagegw/test:$PATH
-  - PYTHONPATH=$PWD/imagegw nosetests -s --with-coverage imagegw/test
-=======
   - ./configure --prefix=/usr --sysconfdir=/etc/shifter --disable-staticsshd
->>>>>>> f9b3f291
   - MAKEFLAGS="-j$PROC_COUNT" make
   - MAKEFLAGS="-j$PROC_COUNT" make check
   - sudo make install 
@@ -41,6 +35,8 @@
   - export DO_ROOT_DANGEROUS_TESTS=1
   - ../../extra/CI/test_script.sh
   - cd ../..
+  - export PATH=$PWD/imagegw/test:$PATH
+  - PYTHONPATH=$PWD/imagegw nosetests -s --with-coverage imagegw/test
 services:
   - mongodb
   - redis
