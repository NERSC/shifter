--- conflicted
+++ resolved
@@ -1,17 +1,6 @@
 %{!?_shifter_sysconfdir: %{expand:%%global _shifter_sysconfdir %{_sysconfdir}/shifter}}
 %define _sysconfdir %_shifter_sysconfdir
 
-<<<<<<< HEAD
-Summary:  shifter
-Name:     shifter
-Version:  16.08.1
-Release:  1%{?dist}
-License:  BSD (LBNL-modified)
-Group:    System Environment/Base
-URL:      https://github.com/NERSC/shifter
-Packager: Douglas Jacobsen <dmjacobsen@lbl.gov>
-Source0:  %{name}-%{version}.tar.gz
-=======
 %if 0%{!?_without_shifter_user:1}
 %{expand:%%global shifter_user %{?shifter_user}%{!?shifter_user:shifter}}
 %{expand:%%global shifter_group %{?shifter_group}%{!?shifter_group:%{shifter_user}}}
@@ -30,7 +19,6 @@
 Source0:   %{name}-%{version}.tar.gz
 BuildRoot: %{_tmppath}/%{name}-%{version}-%{release}-root
 
->>>>>>> 3059e25e
 %description
 Shifter enables container images for HPC. In a nutshell, Shifter
 allows an HPC system to efficiently and safely permit end-users to run
