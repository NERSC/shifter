/* Shifter, Copyright (c) 2016, The Regents of the University of California,
 through Lawrence Berkeley National Laboratory (subject to receipt of any
 required approvals from the U.S. Dept. of Energy).  All rights reserved.
 
 Redistribution and use in source and binary forms, with or without
 modification, are permitted provided that the following conditions are met:
  1. Redistributions of source code must retain the above copyright notice,
     this list of conditions and the following disclaimer.
  2. Redistributions in binary form must reproduce the above copyright notice,
     this list of conditions and the following disclaimer in the documentation
     and/or other materials provided with the distribution.
  3. Neither the name of the University of California, Lawrence Berkeley
     National Laboratory, U.S. Dept. of Energy nor the names of its
     contributors may be used to endorse or promote products derived from this
     software without specific prior written permission.

See LICENSE for full text.
*/

#define _GNU_SOURCE
#include <stdio.h>
#include <stdlib.h>
#include <stdint.h>
#include <stdarg.h>
#include <string.h>
#include <ctype.h>
#include <sys/stat.h>
#include <sys/types.h>
#include <fcntl.h>
#include <sys/wait.h>
#include <unistd.h>
#include <limits.h>
#include <pwd.h>
#include <grp.h>

#include "UdiRootConfig.h"
#include "shifter_core.h"
#include "shifter_mem.h"
#include "utility.h"

#include "shifterSpank.h"
#include "wrapper.h"

typedef enum {
    LOG_ERROR = 0,
    LOG_INFO,
    LOG_VERBOSE,
    LOG_DEBUG
} logLevel;

static void _log(logLevel level, const char *format, ...) {
    char buffer[1024];
    char *dbuffer = NULL;
    char *bufptr = buffer;
    int bytes = 0;
    va_list ap;
    
    va_start(ap, format);
    bytes = vsnprintf(buffer, 1024, format, ap);
    va_end(ap);

    if (bytes > 1024) {
        dbuffer = (char *) _malloc(sizeof(char) * (bytes + 2));
        va_list ap;
        va_start(ap, format);
        vsnprintf(dbuffer, (bytes + 2), format, ap);
        va_end(ap);
        bufptr = dbuffer;
    }

    switch(level) {
        case LOG_ERROR:   wrap_spank_log_error(bufptr);   break;
        case LOG_INFO:    wrap_spank_log_info(bufptr);    break;
        case LOG_VERBOSE: wrap_spank_log_verbose(bufptr); break;
        case LOG_DEBUG:   wrap_spank_log_debug(bufptr);   break;
    }

    if (dbuffer != NULL) {
        free(dbuffer);
        dbuffer = NULL;
    }
}

shifterSpank_config *shifterSpank_init(
    void *spid, int argc, char **argv, int getoptValues)
{
    int idx = 0;
    char buffer[PATH_MAX];
    shifterSpank_config *ssconfig = NULL;

    ssconfig = (shifterSpank_config *) _malloc(sizeof(shifterSpank_config));
    if (ssconfig == NULL) {
        _log(LOG_ERROR, "FAILED to allocate memory for shifterSpank_config");
        return NULL;
    }
    memset(ssconfig, 0, sizeof(shifterSpank_config));

    ssconfig->id = spid;

    for (idx = 0; idx < argc; ++idx) {
        if (strncmp("shifter_config=", argv[idx], 15) == 0) {
            char *ptr = argv[idx] + 15;
            snprintf(buffer, PATH_MAX, "%s", ptr);
            ptr = shifter_trim(buffer);
            ssconfig->shifter_config = _strdup(ptr);
        } else if (strncasecmp("extern_setup=", argv[idx], 13) == 0) {
            char *ptr = argv[idx] + 13;
            snprintf(buffer, PATH_MAX, "%s", ptr);
            ptr = shifter_trim(buffer);
            ssconfig->extern_setup = _strdup(ptr);
        } else if (strncasecmp("extern_cgroup=", argv[idx], 14) == 0) {
            char *ptr = argv[idx] + 14;
            ssconfig->extern_cgroup = (int) strtol(ptr, NULL, 10);
        } else if (strncasecmp("memory_cgroup=", argv[idx], 14) == 0) {
            char *ptr = argv[idx] + 14;
            snprintf(buffer, PATH_MAX, "%s", ptr);
            ptr = shifter_trim(buffer);
            ssconfig->memory_cgroup = _strdup(ptr);
        } else if (strncasecmp("enable_ccm=", argv[idx], 11) == 0) {
            char *ptr = argv[idx] + 11;
            ssconfig->ccmEnabled = (int) strtol(ptr, NULL, 10);
        } else if (strncasecmp("enable_sshd=", argv[idx], 12) == 0) {
            char *ptr = argv[idx] + 12;
            ssconfig->sshdEnabled = (int) strtol(ptr, NULL, 10);
        }
    }

    if (ssconfig->shifter_config == NULL) {
        ssconfig->shifter_config = _strdup(CONFIG_FILE);
    }
    if (ssconfig->shifter_config == NULL) {
        _log(LOG_ERROR, "shifterSlurm: failed to find config filename");
        goto error;
    }

    ssconfig->udiConfig = _malloc(sizeof(UdiRootConfig));
    if (ssconfig->udiConfig == NULL) {
        _log(LOG_ERROR, "FAILED to allocate memory to read "
            "udiRoot configuration\n");
        goto error;
    }
    memset(ssconfig->udiConfig, 0, sizeof(UdiRootConfig));

    if (parse_UdiRootConfig(ssconfig->shifter_config, ssconfig->udiConfig, UDIROOT_VAL_ALL) != 0) {
        _log(LOG_ERROR, "FAILED to read udiRoot configuration file!\n");
        free(ssconfig->udiConfig);
        ssconfig->udiConfig = NULL;
        goto error;
    }

    if (getoptValues) {
        if (wrap_force_arg_parse(ssconfig) == SUCCESS) {
            shifterSpank_validate_input(ssconfig, 0);
        }
    }

    return ssconfig;
error:
    if (ssconfig != NULL) {
        shifterSpank_config_free(ssconfig);
        ssconfig = NULL;
    }
    return NULL;
}

void shifterSpank_config_free(shifterSpank_config *ssconfig) {
    if (ssconfig == NULL) return;
    if (ssconfig->image != NULL) {
        free(ssconfig->image);
        ssconfig->image = NULL;
    }
    if (ssconfig->imageType != NULL) {
        free(ssconfig->imageType);
        ssconfig->imageType = NULL;
    }
    if (ssconfig->volume != NULL) {
        free(ssconfig->volume);
        ssconfig->volume = NULL;
    }
    if (ssconfig->udiConfig != NULL) {
        free_UdiRootConfig(ssconfig->udiConfig, 1);
        ssconfig->udiConfig = NULL;
    }
    if (ssconfig->shifter_config != NULL) {
        free(ssconfig->shifter_config);
        ssconfig->shifter_config = NULL;
    }
    if (ssconfig->memory_cgroup != NULL) {
        free(ssconfig->memory_cgroup);
        ssconfig->memory_cgroup = NULL;
    }
    if (ssconfig->extern_setup != NULL) {
        free(ssconfig->extern_setup);
        ssconfig->extern_setup = NULL;
    }
    memset(ssconfig, 0, sizeof(shifterSpank_config));
    free(ssconfig);
}

int shifterSpank_process_option_ccm(
    shifterSpank_config *ssconfig, int val, const char *optarg, int remote)
{
    if (ssconfig == NULL) return ERROR;

    if (ssconfig->ccmEnabled) {
        ssconfig->ccmMode = 1;
    }
    if (ssconfig->image == NULL) ssconfig->image = _strdup("/");
    if (ssconfig->imageType == NULL) ssconfig->imageType = _strdup("local");
    return SUCCESS;
}

int shifterSpank_process_option_image(
    shifterSpank_config *ssconfig, int val, const char *optarg, int remote)
{
    char *tmp = NULL;
    int rc = SUCCESS;
    if (optarg != NULL && strlen(optarg) > 0) {
        char *type = NULL;
        char *tag = NULL;
        tmp = _strdup(optarg);
        if (parse_ImageDescriptor(tmp, &type, &tag, ssconfig->udiConfig) != 0) {
            _log(LOG_ERROR, "Invalid image input: could not determine image " 
                    "type: %s", optarg);
            rc = ERROR;
            goto _opt_image_exit;
        }
        if (ssconfig->imageType != NULL) free(ssconfig->imageType);
        if (ssconfig->image != NULL) free(ssconfig->image);
        ssconfig->imageType = type;
        ssconfig->image = tag;
        free(tmp);
        tmp = NULL;
        return SUCCESS;
    }
    _log(LOG_ERROR, "Invalid image - must not be zero length");
_opt_image_exit:
    if (tmp != NULL) {
        free(tmp);
    }
    return rc;
}

int shifterSpank_process_option_volume(
    shifterSpank_config *ssconfig, int val, const char *optarg, int remote)
{
    if (optarg != NULL && strlen(optarg) > 0) {
        /* validate input */
        VolumeMap *vmap = (VolumeMap *) _malloc(sizeof(VolumeMap));
        memset(vmap, 0, sizeof(VolumeMap));

        if (parseVolumeMap(optarg, vmap) != 0) {
            _log(LOG_ERROR, "Failed to parse or invalid/disallowed volume map request: %s\n", optarg);
            free_VolumeMap(vmap, 1);
            exit(1);
        }
        free_VolumeMap(vmap, 1);
        if (ssconfig->volume != NULL) {
            free(ssconfig->volume);
<<<<<<< HEAD
            ssconfig->volume = tmpvol;
        } else {
            ssconfig->volume = _strdup(optarg);
=======
>>>>>>> 4649185b
        }
        ssconfig->volume = strdup(optarg);

        return SUCCESS;
    }
    _log(LOG_ERROR, "Invalid image volume options - if specified, must not be zero length");
    return ERROR;
}

int forkAndExecvLogToSlurm(const char *appname, char **args) {
    int rc = 0;
    pid_t pid = 0;

    /* pipes for reading from setupRoot */
    int stdoutPipe[2];
    int stderrPipe[2];

    if (pipe(stdoutPipe) != 0) {
        _log(LOG_ERROR, "FAILED to open stdout pipe! %s", strerror(errno));
        rc = ERROR;
        goto endf;
    }
    if (pipe(stderrPipe) != 0) {
        _log(LOG_ERROR, "FAILED to open stderr pipe! %s", strerror(errno));
        rc = ERROR;
        goto endf;
    }
    pid = fork();
    if (pid < 0) {
        _log(LOG_ERROR, "FAILED to fork %s", appname);
        rc = ERROR;
        goto endf;
    } else if (pid > 0) {
        int status = 0;
        FILE *stdoutStream = NULL;
        FILE *stderrStream = NULL;
        char *lineBuffer = NULL;
        size_t lineBuffer_sz = 0;


        /* close the write end of both pipes */
        close(stdoutPipe[1]);
        close(stderrPipe[1]);

        stdoutStream = fdopen(stdoutPipe[0], "r");
        stderrStream = fdopen(stderrPipe[0], "r");

        for ( ; stdoutStream && stderrStream ; ) {
            if (stdoutStream) {
                ssize_t nBytes = getline(&lineBuffer, &lineBuffer_sz, stdoutStream);
                if (nBytes > 0) {
                    _log(LOG_ERROR, "%s stdout: %s", appname, lineBuffer);
                } else {
                    fclose(stdoutStream);
                    stdoutStream = NULL;
                }
            }
            if (stderrStream) {
                ssize_t nBytes = getline(&lineBuffer, &lineBuffer_sz, stderrStream);
                if (nBytes > 0) {
                    _log(LOG_ERROR, "%s stderr: %s", appname, lineBuffer);
                } else {
                    fclose(stderrStream);
                    stderrStream = NULL;
                }
            }
        }

        /* wait on the child */
        _log(LOG_ERROR, "waiting on %s\n", appname);
        waitpid(pid, &status, 0);
        if (WIFEXITED(status)) {
             rc = WEXITSTATUS(status);
        } else {
             rc = 1;
        }
        if (status != 0) {
            _log(LOG_ERROR, "FAILED to run %s", appname);
            rc = ERROR;
            goto endf;
        }
    } else {
        /* close the read end of both pipes */
        close(stdoutPipe[0]);
        close(stderrPipe[0]);

        /* make the pipe stdout/err */
        dup2(stdoutPipe[1], STDOUT_FILENO);
        dup2(stderrPipe[1], STDERR_FILENO);
        close(stdoutPipe[1]);
        close(stderrPipe[1]);


        execv(args[0], args);
        exit(127);
    }
endf:
    return rc;
}


/** generateSshKey
 *  checks to see if a udiRoot-specific ssh key exists and creates one if
 *  necessary.  Once an appropriate key exists, the public key is read in
 *  and set in the job_control environment for retrieval in the job prolog
 **/
int generateSshKey(shifterSpank_config *ssconfig) {
    struct stat st_data;

    char filename[PATH_MAX];
    char buffer[PATH_MAX];
    struct passwd pwd;
    struct passwd *ptr = NULL;
    int generateKey = 0;
    int rc = 0;
    char *linePtr = NULL;
    size_t n_linePtr = 0;
    FILE *fp = NULL;

    getpwuid_r(getuid(), &pwd, buffer, sizeof(buffer), &ptr);
    if (ptr == NULL) {
        _log(LOG_ERROR, "FAIL cannot lookup current_user");
        return 1;
    }
    int bytes = snprintf(filename, sizeof(filename), "%s/.udiRoot/id_rsa.key",
            pwd.pw_dir);
    if (bytes <= 0 || bytes >= sizeof(filename)) {
        _log(LOG_ERROR, "FAIL cannot write out path, too long\n");
        return 1;
    }

    memset(&st_data, 0, sizeof(struct stat));
    if (stat(filename, &st_data) != 0) {
        generateKey = 1;
    }

    bytes = snprintf(filename, sizeof(filename), "%s/.udiRoot/id_rsa.key.pub",
            pwd.pw_dir);
    if (bytes <= 0 || bytes >= sizeof(filename)) {
        _log(LOG_ERROR, "FAIL cannot write out path, too long");
        return 1;
    }

    memset(&st_data, 0, sizeof(struct stat));
    if (stat(filename, &st_data) != 0) {
        generateKey = 1;
    }

    if (generateKey) {
        char cmd[PATH_MAX];
        bytes = snprintf(filename, sizeof(filename), "%s/.udiRoot",
                pwd.pw_dir);
        if (bytes <= 0 || bytes >= sizeof(filename)) {
            _log(LOG_ERROR, "FAILED directory path too long");
            rc = 1;
            goto generateSshKey_exit;
        }
        if (mkdir(filename, 0700) == -1) {
            if (errno != EEXIST) {
                _log(LOG_ERROR, "FAILED to create directory for udiRoot keys "
                        "%s: %s", filename, strerror(errno));
                rc = 1;
                goto generateSshKey_exit;
            }
        }
        bytes = snprintf(filename, sizeof(filename), "%s/.udiRoot/id_rsa.key",
                pwd.pw_dir);
        if (bytes <= 0 || bytes >= sizeof(filename)) {
            _log(LOG_ERROR, "FAILED path too long");
            rc = 1;
            goto generateSshKey_exit;
        }
        bytes = snprintf(cmd, sizeof(cmd),
                "ssh-keygen -t rsa -f %s -N '' >/dev/null 2>/dev/null",
                filename);
        if (bytes <= 0 || bytes >= sizeof(cmd)) {
            _log(LOG_ERROR, "FAILED command too long");
            rc = 1;
            goto generateSshKey_exit;
        }
        rc = system(cmd);
    }
    if (rc == 0) {
        bytes = snprintf(filename, sizeof(filename),
                "%s/.udiRoot/id_rsa.key.pub", pwd.pw_dir);
        if (bytes <= 0 || bytes >= sizeof(filename)) {
            _log(LOG_ERROR, "FAILED path too long");
            rc = 1;
            goto generateSshKey_exit;
        }
        fp = fopen(filename, "r");
        if (fp == NULL) {
            _log(LOG_ERROR, "FAILED to open udiRoot pubkey: %s", filename);
            rc = 1;
            goto generateSshKey_exit;
        }
        if (!feof(fp) && !ferror(fp)) {
            size_t nread = getline(&linePtr, &n_linePtr, fp);
            if (nread > 0 && linePtr != NULL) {
                wrap_spank_job_control_setenv(ssconfig, "SHIFTER_SSH_PUBKEY", linePtr, 1);
                free(linePtr);
                linePtr = NULL;
            }
        }
        fclose(fp);
        fp = NULL;
    }
generateSshKey_exit:
    if (linePtr != NULL) {
        free(linePtr);
    }
    return rc;
}

int doExternStepTaskSetup(shifterSpank_config *ssconfig) {
    int rc = SUCCESS;
    struct stat statData;
    char buffer[PATH_MAX];

    if (ssconfig == NULL || ssconfig->udiConfig == NULL) return ERROR;

    /* check and see if there is an existing configuration */
    memset(&statData, 0, sizeof(struct stat));
    snprintf(buffer, 1024, "%s/var/shifterConfig.json", ssconfig->udiConfig->udiMountPoint);
    if (stat(buffer, &statData) != 0) {
        _log(LOG_ERROR, "Couldn't find shifterConfig.json, cannot do extern step processing.");
        return ERROR;
    }

    int stepd_fd = 0;
    char *dir = NULL;
    char *hostname = NULL;
    uint32_t jobid = 0;
    uid_t uid = 0;
    uint16_t protocol = 0;
    if (wrap_spank_get_jobid(ssconfig, &jobid) == ERROR) {
        _log(LOG_ERROR, "Couldn't get job id");
        return ERROR;
    }
    if (wrap_spank_get_uid(ssconfig, &uid) == ERROR) {
        _log(LOG_ERROR, "Couldn't get uid");
        return ERROR;
    }

    _log(LOG_INFO, "shifterSpank: about to do extern step setup: %d", ssconfig->extern_cgroup);
   
    if (ssconfig->extern_cgroup) {
        char *memory_cgroup_path = NULL;
        if (ssconfig->memory_cgroup) {
             memory_cgroup_path = setup_memory_cgroup(ssconfig, jobid, uid, NULL, NULL);
        }
        if (memory_cgroup_path) {
            char buffer[PATH_MAX];
            FILE *fp = NULL;
            char *tasks = alloc_strgenf("%s/tasks", memory_cgroup_path);
            if (tasks == NULL) {
                goto _mem_cgrp_term;
            }

            fp = fopen(tasks, "r");
            if (fp == NULL) {
                goto _mem_cgrp_term;
            }
            stepd_fd = wrap_spank_stepd_connect(ssconfig, dir, hostname, jobid, SLURM_EXTERN_CONT, &protocol);
            if (stepd_fd < 0) {
                goto _mem_cgrp_term;
            }
            while (fgets(buffer, PATH_MAX, fp) != NULL) {
                pid_t pid = (pid_t) strtol(buffer, NULL, 10);
                if (pid == 0) continue;
                _log(LOG_INFO, "shifterSpank: moving pid %d to extern step via fd %d\n", pid, stepd_fd);
                wrap_spank_stepd_add_extern_pid(ssconfig, stepd_fd, protocol, pid);
            }
_mem_cgrp_term:
            if (tasks != NULL) {
                free(tasks);
                tasks = NULL;
            }
            if (fp != NULL) {
                fclose(fp);
                fp = NULL;
            }
            free(memory_cgroup_path);
        } else {
            /* move sshd into slurm proctrack */
            int sshd_pid = findSshd();
            stepd_fd = wrap_spank_stepd_connect(ssconfig, dir, hostname, jobid,
                    SLURM_EXTERN_CONT, &protocol);

            if (sshd_pid > 2 && stepd_fd >= 0) {
                int ret = wrap_spank_stepd_add_extern_pid(ssconfig, stepd_fd,
                        protocol, sshd_pid);
                _log(LOG_INFO, "shifterSpank: moved sshd (pid %d) into slurm "
                        "controlled extern_step (ret: %d) via fd %d\n",
                        sshd_pid, ret, stepd_fd);
            }
        }
    }

        /* see if an extern step is defined, if so, run it */
    if (ssconfig->extern_setup != NULL) {
        char *externScript[2];
        externScript[0] = ssconfig->extern_setup;
        externScript[1] = NULL;
        int status = forkAndExecvLogToSlurm("extern_setup", externScript);
        if (status == 0) rc = SUCCESS;
        else rc = ERROR;
    }
    _log(LOG_INFO, "shifterSpank: done with extern step setup");
    snprintf(buffer, PATH_MAX, "%s/var/shifterExtern.complete", ssconfig->udiConfig->udiMountPoint);
    int fd = open(buffer, O_CREAT|O_WRONLY|O_TRUNC, 0644);
    if (fd >= 0) {
        close(fd);
    } else {
        _log(LOG_ERROR, "shifterSpank: failed to create %s: %s", buffer, strerror(errno));
    }
    return rc;
}

int shifterSpank_task_post_fork(void *id, int argc, char **argv) {
    uint32_t stepid = 0;
    int rc = SUCCESS;

    if (wrap_spank_get_stepid_noconfig(id, &stepid) == ERROR) {
        _log(LOG_ERROR, "FAILED to get stepid");
    }

    /* if this is the slurmstepd for prologflags=contain, then do the
     * proper setup to finalize shifter setup */
    if (stepid == SLURM_EXTERN_CONT) {
        shifterSpank_config *ssconfig = shifterSpank_init(id, argc, argv, 1);
        if (ssconfig->extern_cgroup || ssconfig->extern_setup) {
            rc = doExternStepTaskSetup(ssconfig);
        }
        shifterSpank_config_free(ssconfig);
        ssconfig = NULL;
    }

    return rc;
}

void shifterSpank_validate_input(shifterSpank_config *ssconfig, int allocator) {
    if (ssconfig == NULL) return;
    if (ssconfig->ccmMode == 1 &&
        ((ssconfig->imageType != NULL && strcmp(ssconfig->imageType, "local") != 0) ||
         (ssconfig->image != NULL && strcmp(ssconfig->image, "/") != 0))
       )
    {
        if (allocator) {
            _log(LOG_ERROR, "Cannot specify --ccm mode with --image, or in an allocation with a previously set image");
            exit(1);
        }
        ssconfig->ccmMode = 0;
    }
    if (ssconfig->volume != NULL && strlen(ssconfig->volume) > 0) {
        if (ssconfig->image == NULL || strlen(ssconfig->image) == 0) {
            if (allocator) {
                _log(LOG_ERROR, "Cannot specify shifter volumes without specifying the image first!");
                exit(-1);
            }
            free(ssconfig->volume);
            ssconfig->volume = NULL;
        }
    }
    if (ssconfig->image != NULL && strlen(ssconfig->image) == 0) {
        free(ssconfig->image);
        ssconfig->image = NULL;
    }
    ssconfig->args_parsed = 1;
}

void shifterSpank_init_allocator_setup(shifterSpank_config *ssconfig) {
    if (ssconfig == NULL ||
        ssconfig->imageType == NULL ||
        ssconfig->image == NULL)
    {
        return;
    }
    if (strcmp(ssconfig->imageType, "id") != 0 &&
        strcmp(ssconfig->imageType, "local") != 0)
    {
        char *image_id = NULL;
        image_id = lookup_ImageIdentifier(
            ssconfig->imageType, ssconfig->image, 0, ssconfig->udiConfig);
        if (image_id == NULL) {
            _log(LOG_ERROR, "Failed to lookup image.  Aborting.");
            exit(-1);
        }
        free(ssconfig->image);
        free(ssconfig->imageType);
        ssconfig->image = image_id;
        ssconfig->imageType = _strdup("id");
    }
    if (ssconfig->image == NULL || strlen(ssconfig->image) == 0) {
        return;
    }

    /* for slurm native, generate ssh keys here */
    if (ssconfig->sshdEnabled) {
        generateSshKey(ssconfig);
    }
    wrap_spank_setenv(ssconfig, "SHIFTER_IMAGE", ssconfig->image, 1);
    wrap_spank_setenv(ssconfig, "SHIFTER_IMAGETYPE", ssconfig->imageType, 1);
    wrap_spank_job_control_setenv(ssconfig, "SHIFTER_IMAGE", ssconfig->image, 1);
    wrap_spank_job_control_setenv(ssconfig, "SHIFTER_IMAGETYPE", ssconfig->imageType, 1);

    /* change the cached value of the user supplied arg to match
     * the looked-up value */
    char *tmpval = alloc_strgenf("%s:%s", ssconfig->imageType, ssconfig->image);
    wrap_spank_setenv(ssconfig, "_SLURM_SPANK_OPTION_shifter_image", tmpval, 1);
    free(tmpval);
}


void shifterSpank_init_setup(shifterSpank_config *ssconfig) {
    if (ssconfig->image != NULL && strlen(ssconfig->image) == 0) {
        return;
    }

    if (ssconfig->volume != NULL && strlen(ssconfig->volume) > 0) {
        wrap_spank_setenv(ssconfig, "SHIFTER_VOLUME", ssconfig->volume, 1);
        wrap_spank_job_control_setenv(ssconfig, "SHIFTER_VOLUME", ssconfig->volume, 1);
    }
    if (getgid() != 0) {
        char buffer[128];
        snprintf(buffer, 128, "%d", getgid());
        wrap_spank_setenv(ssconfig, "SHIFTER_GID", buffer, 1);
        wrap_spank_job_control_setenv(ssconfig, "SHIFTER_GID", buffer, 1);
    }
    if (ssconfig->ccmMode != 0) {
        wrap_spank_setenv(ssconfig, "SHIFTER_CCM", "1", 1);
        wrap_spank_job_control_setenv(ssconfig, "SHIFTER_CCM", "1", 1);

        /* this is an irritating hack, but CCM needs to be propagated to all
         * sruns within the job allocation (even sruns within sruns) and this
         * achieves that */
        wrap_spank_setenv(ssconfig, "_SLURM_SPANK_OPTION_shifter_ccm", "", 1);
    }
    return;
}

/**
  read_data_from_job -- constructs nodelist with tasksPerNode encoded for use
      with setupRoot, as well as collect other data required
Params:
    spank_t sp: spank session identifier/structure
    char **nodelist:  pointer to nodelist string (for modification here)
    size_t *tasksPerNode: pointer to integer tasksPerNode (for modification here)
**/
int read_data_from_job(shifterSpank_config *ssconfig, uint32_t *jobid, char **nodelist, size_t *tasksPerNode, uint16_t *shared) {
    char *raw_host_string = NULL;
    size_t n_nodes = 0;

    /* load job data and fail if not possible */
    if (wrap_spank_get_jobid(ssconfig, jobid) == ERROR) {
        _log(LOG_ERROR, "Couldn't get job id");
        return ERROR;
    }

    if(wrap_spank_extra_job_attributes(ssconfig, *jobid, &raw_host_string, &n_nodes, tasksPerNode, shared) == ERROR) {
        _log(LOG_ERROR, "Failed to get job attributes");
    }

    /* convert exploded string to encode how many tasks per host */
    /* nid001/24,nid002/24,nid003/24,nid004/24 */
    if (raw_host_string != NULL) {
        char tmp[1024];
        size_t string_overhead_per_node = 2; // slash and comma
        size_t total_string_len = 0;
        size_t i = 0;
        char *r_ptr = NULL;
        char *w_ptr = NULL;
        char *e_ptr = NULL;
        char *limit_ptr = NULL;

        snprintf(tmp, 1024, "%lu", *tasksPerNode);
        string_overhead_per_node += strlen(tmp);

        // raw_host_string len - existing commas + string_overhead
        total_string_len = strlen(raw_host_string)
            - n_nodes  // ignore current commas
            + string_overhead_per_node * n_nodes // new overhead (including commas)
            + 1; // null byte
        *nodelist = _malloc(sizeof(char) * total_string_len);

        r_ptr = raw_host_string;
        w_ptr = *nodelist;
        limit_ptr = *nodelist + total_string_len;
        for (i = 0; i < n_nodes; i++) {
            e_ptr = strchr(r_ptr, ',');
            if (e_ptr == NULL) e_ptr = r_ptr + strlen(r_ptr);
            *e_ptr = 0;
            w_ptr += snprintf(w_ptr, limit_ptr - w_ptr,
                    "%s/%s%c", r_ptr, tmp, (i + 1 == n_nodes ? '\0' : ' '));
            r_ptr = e_ptr + 1;
        }
        free(raw_host_string);
    }
    return SUCCESS;
}

int create_cgroup_dir(shifterSpank_config *ssconfig, const char *path, void *data) {
   int ret = mkdir(path, 0755);
   if (ret != 0 && errno == EEXIST) return SUCCESS;
   if (ret == 0) return SUCCESS;
   return ERROR;
}

int cgroup_record_components(shifterSpank_config *ssconfig, const char *path, void *data) {
    char ***comp_ptr = (char ***) data;
    char **ptr = *comp_ptr;
    size_t sz = 0;
    size_t diff = 0;
    while (ptr && *ptr) ptr++;
    if (ptr != NULL) {
        diff = ptr - *comp_ptr;
        sz = diff;
    }
    sz += 2;
#if 0
    _log(LOG_DEBUG, "sz: %lu, diff: %lu, *comp_ptr=%lu, %s", sz, diff, *comp_ptr, path);
#endif 
    *comp_ptr = (char **) _realloc(*comp_ptr, sizeof(char*) * sz);
    ptr = *comp_ptr + diff;
    *ptr = _strdup(path);
    ptr++;
    *ptr = NULL;
    return 0;
}

char *setup_memory_cgroup(
    shifterSpank_config *ssconfig,
    uint32_t job,
    uid_t uid,
    int (*action)(shifterSpank_config *, const char *, void *),
    void *data)
{
    struct stat st;

    if (ssconfig == NULL || ssconfig->memory_cgroup == NULL) {
        return NULL;
    }

    if (stat(ssconfig->memory_cgroup, &st) != 0) {
        /* base cgroup does not exist */
        return NULL;
    }

    char *components[] = {
        _strdup("shifter"),
        alloc_strgenf("uid_%d", uid),
        alloc_strgenf("job_%u", job),
        NULL
    };
    char *cgroup_path = NULL;
    size_t cgroup_path_sz = 0;
    size_t cgroup_path_cap = 0;
    char **cptr = NULL;

    cgroup_path = alloc_strcatf(cgroup_path, &cgroup_path_sz, &cgroup_path_cap, "%s", ssconfig->memory_cgroup);

    for (cptr = components; cptr && *cptr; cptr++) {
        cgroup_path = alloc_strcatf(cgroup_path, &cgroup_path_sz, &cgroup_path_cap, "/%s", *cptr);
        if (cgroup_path == NULL) {
            return NULL;
        }
        if (action != NULL) {
            if (action(ssconfig, cgroup_path, data) != 0) {
                free(cgroup_path);
                cgroup_path = NULL;
                break;
            }
        }
    }
    for (cptr = components; cptr && *cptr; cptr++) {
        free(*cptr);
        *cptr = NULL;
    }
    return cgroup_path;
}

int shifterSpank_job_prolog(shifterSpank_config *ssconfig) {
    int rc = SUCCESS;

    char *ptr = NULL;
    size_t idx = 0;
    uint32_t job;
    uid_t uid = 0;
    gid_t gid = 0;
    uint16_t shared = 0;

    char buffer[PATH_MAX];
    char setupRootPath[PATH_MAX];
    char **setupRootArgs = NULL;
    char **setupRootArgs_sv = NULL;
    size_t n_setupRootArgs = 0;
    char **volArgs = NULL;
    size_t n_volArgs = 0;
    char *nodelist = NULL;
    char *username = NULL;
    char *uid_str = NULL;
    char *sshPubKey = NULL;
    size_t tasksPerNode = 0;
    pid_t pid = 0;

#define PROLOG_ERROR(message, errCode) \
    _log(LOG_ERROR, "%s", message); \
    rc = errCode; \
    goto _prolog_exit_unclean;

    _log(LOG_DEBUG, "shifter prolog, id after looking at args: %s:%s", ssconfig->imageType, ssconfig->image);

    /* if processing the user-specified options indicates no image, dump out */
    if (ssconfig->image == NULL || strlen(ssconfig->image) == 0 ||
        ssconfig->imageType == NULL || strlen(ssconfig->imageType) == 0) {
        return rc;
    }

#if 0
    extern char **environ;
    char **envPtr = NULL;
    for (envPtr = environ; envPtr && *envPtr; envPtr++) {
        slurm_error("env: %s\n", *envPtr);
    }
#endif

    int set_type = 0;
    ptr = getenv("SPANK_SHIFTER_IMAGETYPE");
    if (ptr != NULL) {
        char *tmp = imageDesc_filterString(ptr, NULL);
        if (ssconfig->imageType != NULL) {
            free(ssconfig->imageType);
        }
        ssconfig->imageType = tmp;
        set_type = 1;
    }
    ptr = getenv("SHIFTER_IMAGETYPE");
    if (!set_type && ptr != NULL) {
        char *tmp = imageDesc_filterString(ptr, NULL);
        if (ssconfig->imageType != NULL) {
            free(ssconfig->imageType);
        }
        ssconfig->imageType = tmp;
        set_type = 1;
    }

    _log(LOG_ERROR, "about to lookup image in prolog env");
    ptr = getenv("SPANK_SHIFTER_IMAGE");
    if (ptr != NULL) {
        char *tmp = imageDesc_filterString(ptr, set_type ? ssconfig->imageType : NULL);
        if (ssconfig->image != NULL) {
            free(ssconfig->image);
        }
        ssconfig->image = tmp;
    }
    ptr = getenv("SHIFTER_IMAGE");
    if (ptr != NULL) {
        char *tmp = imageDesc_filterString(ptr, set_type ? ssconfig->imageType : NULL);
        if (ssconfig->image != NULL) {
            free(ssconfig->image);
        }
        ssconfig->image = tmp;
    }

    ptr = getenv("SPANK_SHIFTER_VOLUME");
    if (ptr != NULL) {
        if (ssconfig->volume != NULL) {
            free(ssconfig->volume);
        }
        ssconfig->volume = strdup(ptr);
    }
    ptr = getenv("SHIFTER_VOLUME");
    if (ptr != NULL) {
        if (ssconfig->volume != NULL) {
            free(ssconfig->volume);
        }
        ssconfig->volume = _strdup(ptr);
    }
    _log(LOG_DEBUG, "shifter prolog, id after looking at env: %s:%s", ssconfig->imageType, ssconfig->image);

    /* check and see if there is an existing configuration */
    struct stat statData;
    memset(&statData, 0, sizeof(struct stat));
    snprintf(buffer, PATH_MAX, "%s/var/shifterConfig.json", ssconfig->udiConfig->udiMountPoint);
    if (stat(buffer, &statData) == 0) {
        /* oops, already something there -- do not run setupRoot
         * this is probably going to be an issue for the job, however the 
         * shifter executable can be relied upon to detect the mismatch and
         * deal with it appropriately */
        PROLOG_ERROR("shifterConfig.json already exists!", rc);
    }

    for (ptr = ssconfig->imageType; *ptr != 0; ptr++) {
        *ptr = tolower(*ptr);
    }

    rc = read_data_from_job(ssconfig, &job, &nodelist, &tasksPerNode, &shared);
    if (rc != SUCCESS) {
        PROLOG_ERROR("FAILED to get job information.", ERROR);
	goto _prolog_exit_unclean;
    }

    /* this prolog should not be used for shared-node jobs */
    if (shared != 0) {
        _log(LOG_DEBUG, "shifter prolog: job is shared, moving on");
        goto _prolog_exit_unclean;
    }

    /* try to recover ssh public key */
<<<<<<< HEAD
    sshPubKey = getenv("SHIFTER_SSH_PUBKEY");
    if (sshPubKey != NULL && ssconfig->sshdEnabled) {
        char *ptr = _strdup(sshPubKey);
=======
    ptr = getenv("SPANK_SHIFTER_SSH_PUBKEY");
    if (ptr != NULL && ssconfig->sshdEnabled) {
        ptr = strdup(ptr);
        sshPubKey = shifter_trim(ptr);
        sshPubKey = strdup(sshPubKey);
        free(ptr);
    }
    ptr = getenv("SHIFTER_SSH_PUBKEY");
    if (ptr != NULL && ssconfig->sshdEnabled) {
        ptr = strdup(ptr);
>>>>>>> 4649185b
        sshPubKey = shifter_trim(ptr);
        sshPubKey = _strdup(sshPubKey);
        free(ptr);
    }

    uid_str = getenv("SLURM_JOB_UID");
    if (uid_str != NULL) {
        uid = (uid_t) strtol(uid_str, NULL, 10);
    } else {
        if (wrap_spank_get_uid(ssconfig, &uid) == ERROR) {
            PROLOG_ERROR("FAILED to get job uid!", ERROR);
        }
    }
    if (uid <= 0) {
        PROLOG_ERROR("Job uid is invalid!", ERROR);
    }

    if (wrap_spank_get_gid(ssconfig, &gid) == ERROR) {
        char buffer[4096];
        struct passwd pw, *result;
        while (1) {
            rc = getpwuid_r(uid, &pw, buffer, 4096, &result);
            if (rc == EINTR) continue;
            if (rc != 0) result = NULL;
            break;
        }
        if (result != NULL) {
            gid = result->pw_gid;
            _log(LOG_DEBUG, "shifter prolog: got gid from getpwuid_r: %s", username);
        } else {
            PROLOG_ERROR("FAILED to get job gid!", ERROR);
        }
    }

    if (uid != 0) {
        /* getpwuid may not be optimal on cray compute node, but oh well */
        _log(LOG_DEBUG, "shifter prolog: failed to get username from environment, trying getpwuid_r on %d", uid);
        char buffer[4096];
        struct passwd pw, *result;
        while (1) {
            rc = getpwuid_r(uid, &pw, buffer, 4096, &result);
            if (rc == EINTR) continue;
            if (rc != 0) result = NULL;
            break;
        }
        if (result != NULL) {
            username = _strdup(result->pw_name);
            _log(LOG_DEBUG, "shifter prolog: got username from getpwuid_r: %s", username);
        }
    }

    /* setupRoot argument construction 
       /path/to/setupRoot <imageType> <imageIdentifier> -u <uid> -U <username>
            [-v volMap ...] -s <sshPubKey> -N <nodespec> NULL
     */
    if (ssconfig->volume != NULL && strlen(ssconfig->volume) > 0) {
        char *ptr = ssconfig->volume;
        for ( ; ; ) {
            char *limit = strchr(ptr, ';');
            volArgs = (char **) _realloc(volArgs, sizeof(char *) * (n_volArgs + 2));
            if (limit != NULL) *limit = 0;
            volArgs[n_volArgs++] = _strdup(ptr);
            volArgs[n_volArgs] = NULL;


            if (limit == NULL) {
                break;
            }
            ptr = limit + 1;
        }
    }
    snprintf(setupRootPath, PATH_MAX, "%s/sbin/setupRoot", ssconfig->udiConfig->udiRootPath);
    strncpy_StringArray(setupRootPath, strlen(setupRootPath), &setupRootArgs_sv, &setupRootArgs, &n_setupRootArgs, 10);
    if (uid != 0) {
        int bytes = snprintf(buffer, sizeof(buffer), "%u", uid);
        if (bytes <= 0 || bytes >= sizeof(buffer)) {
            PROLOG_ERROR("FAILED to write uid into job!\n", ERROR);
        }
        strncpy_StringArray("-U", 3, &setupRootArgs_sv, &setupRootArgs, &n_setupRootArgs, 10);
        strncpy_StringArray(buffer, bytes, &setupRootArgs_sv, &setupRootArgs, &n_setupRootArgs, 10);
    }
    if (gid != 0) {
        int bytes = snprintf(buffer, sizeof(buffer), "%u", gid);
        if (bytes <= 0 || bytes >= sizeof(buffer)) {
            PROLOG_ERROR("FAILED to write gid into setupRoot args!", ERROR);
        }
        strncpy_StringArray("-G", 3, &setupRootArgs_sv, &setupRootArgs, &n_setupRootArgs, 10);
        strncpy_StringArray(buffer, bytes, &setupRootArgs_sv, &setupRootArgs, &n_setupRootArgs, 10);
    }
    if (username != NULL) {
        strncpy_StringArray("-u", 3, &setupRootArgs_sv, &setupRootArgs, &n_setupRootArgs, 10);
        strncpy_StringArray(username, strlen(username), &setupRootArgs_sv, &setupRootArgs, &n_setupRootArgs, 10);
    }
    if (sshPubKey != NULL) {
        strncpy_StringArray("-s", 3, &setupRootArgs_sv, &setupRootArgs, &n_setupRootArgs, 10);
        strncpy_StringArray(sshPubKey, strlen(sshPubKey), &setupRootArgs_sv, &setupRootArgs, &n_setupRootArgs, 10);
    }
    if (nodelist != NULL) {
        strncpy_StringArray("-N", 3, &setupRootArgs_sv, &setupRootArgs, &n_setupRootArgs, 10);
        strncpy_StringArray(nodelist, strlen(nodelist), &setupRootArgs_sv, &setupRootArgs, &n_setupRootArgs, 10);
    }
    for (idx = 0; idx < n_volArgs; idx++) {
        strncpy_StringArray("-v", 3, &setupRootArgs_sv, &setupRootArgs, &n_setupRootArgs, 10);
        strncpy_StringArray(volArgs[idx], strlen(volArgs[idx]), &setupRootArgs_sv, &setupRootArgs, &n_setupRootArgs, 10);
    }
    strncpy_StringArray(ssconfig->imageType, strlen(ssconfig->imageType), &setupRootArgs_sv, &setupRootArgs, &n_setupRootArgs, 10);
    strncpy_StringArray(ssconfig->image, strlen(ssconfig->image), &setupRootArgs_sv, &setupRootArgs, &n_setupRootArgs, 10);

    for (setupRootArgs_sv = setupRootArgs; setupRootArgs_sv && *setupRootArgs_sv; setupRootArgs_sv++) {
        _log(LOG_ERROR, "setupRoot arg %d: %s", (int)(setupRootArgs_sv - setupRootArgs), *setupRootArgs_sv);
    }

    /* setup memory cgroup if necessary */
    char *memory_cgroup_path = NULL;
    if (ssconfig->memory_cgroup) {
        memory_cgroup_path = setup_memory_cgroup(ssconfig, job, uid, create_cgroup_dir, NULL);
    }

    /* if the cgroup exists, put this process onto it (which will result in
       setupRoot and any sshd process it execs being in the cgroup */
    if (memory_cgroup_path != NULL) {
        char *tasks = alloc_strgenf("%s/tasks", memory_cgroup_path);
        FILE *fp = fopen(tasks, "w");
        if (fp != NULL) {
            fprintf(fp, "%d\n", getpid());
            fclose(fp);
        }
        free(tasks);
        free(memory_cgroup_path);
    }

    int status = forkAndExecvLogToSlurm("setupRoot", setupRootArgs);

    _log(LOG_ERROR, "after setupRoot, exit code: %d", status);


    if (status == 0) {
        snprintf(buffer, PATH_MAX, "%s/var/shifterSlurm.jobid", ssconfig->udiConfig->udiMountPoint);
        FILE *fp = fopen(buffer, "w");
        if (fp == NULL) {
            _log(LOG_ERROR, "shifter_prolog: failed to open file %s\n", buffer);
        } else {
            fprintf(fp, "%d", job);
            fclose(fp);
        }
    }

    pid = findSshd();
    _log(LOG_DEBUG, "shifter_prolog: sshd on pid %d\n", pid);
    
_prolog_exit_unclean:
    if (setupRootArgs != NULL) {
        char **ptr = NULL;
        for (ptr = setupRootArgs; ptr && *ptr; ptr++) {
            free(*ptr);
        }
        free(setupRootArgs);
    }
    if (volArgs != NULL) {
        char **ptr = volArgs;
        while (*ptr != NULL) free(*ptr++);
        free(volArgs);
    }
    if (nodelist != NULL) free(nodelist);
    if (username != NULL) free(username);
    if (sshPubKey != NULL) free(sshPubKey);

    return rc;
} 

int shifterSpank_job_epilog(shifterSpank_config *ssconfig) {
    int rc = SUCCESS;
    char path[PATH_MAX];
    char *epilogueArgs[2];
    uid_t uid = 0;
    uint32_t job = 0;

#define EPILOG_ERROR(message, errCode) \
    _log(LOG_ERROR, "%s", message); \
    rc = errCode; \
    goto _epilog_exit_unclean;

    if (ssconfig->image == NULL || strlen(ssconfig->image) == 0) {
        return rc;
    }

    if (wrap_spank_get_uid(ssconfig, &uid) == ERROR) {
        EPILOG_ERROR("FAILED to get job uid!", ERROR);
    }
    if (wrap_spank_get_jobid(ssconfig, &job) == ERROR) {
        EPILOG_ERROR("Couldnt get job id", ERROR);
    }

    /* see if memory cgroup exists */
    char *memory_cgroup_path = NULL;
    char **cgroup_components = NULL;
    if (ssconfig->memory_cgroup) {
        memory_cgroup_path = setup_memory_cgroup(ssconfig, job, uid, cgroup_record_components, (void *) &cgroup_components);
        if (memory_cgroup_path != NULL && cgroup_components != NULL) {
            char **ptr = NULL;
            char *line = NULL;
            size_t line_sz = 0;
            ssize_t bytes = 0;
            char *tasks = alloc_strgenf("%s/tasks", memory_cgroup_path);
            FILE *fp = NULL;

            /* kill all the processes in the cgroup tasks */
            fp = fopen(tasks, "r");
            if (fp != NULL) {
                while ((bytes = getline(&line, &line_sz, fp)) >= 0) {
                    pid_t pid = (pid_t) strtol(line, NULL, 10);
                    if (pid == 0) continue;
                    kill(pid, 9); 
                }
                fclose(fp);
                fp = NULL;
            }
            free(tasks);
            tasks = NULL;

            /* remove the empty cgroups */
            for (ptr = cgroup_components; ptr && *ptr; ptr++) { }
            if (ptr > cgroup_components) {
                for ( ; ptr && *ptr && (ptr > cgroup_components); ptr--) {
                    rmdir(*ptr);
                    free(*ptr);
                    *ptr = NULL;
                }
            }
            free(cgroup_components);
            cgroup_components = NULL;
        }
        if (memory_cgroup_path != NULL) {
            free(memory_cgroup_path);
            memory_cgroup_path = NULL;
        }
        if (cgroup_components != NULL) {
            char **ptr = NULL;
            for (ptr = cgroup_components; ptr && *ptr; ptr++) {
                free(*ptr);
                *ptr = NULL;
            }
            free(cgroup_components);
        }
    }

    snprintf(path, PATH_MAX, "%s/sbin/unsetupRoot", ssconfig->udiConfig->udiRootPath);
    epilogueArgs[0] = path;
    epilogueArgs[1] = NULL;
    int status = forkAndExecvLogToSlurm("unsetupRoot", epilogueArgs);
    if (status != 0) {
        rc = SLURM_ERROR;
    }

    _log(LOG_DEBUG, "shifter_epilog: done with unsetupRoot");

_epilog_exit_unclean:
    return rc;
}

int shifterSpank_task_init_privileged(shifterSpank_config *ssconfig) {
    int rc = SUCCESS;
    ImageData imageData;

    uid_t job_uid = 0;
    uid_t curr_uid = geteuid();

    gid_t *existing_suppl_gids = NULL;
    int n_existing_suppl_gids = 0;
    gid_t existing_gid = getegid();
    uint32_t stepid = 0;

    memset(&imageData, 0, sizeof(ImageData));
    if (wrap_spank_get_stepid(ssconfig, &stepid) == ERROR) {
        _log(LOG_ERROR, "FAILED to get stepid");
    }

#define TASKINITPRIV_ERROR(message, errCode) \
    _log(LOG_ERROR, "%s", message); \
    rc = errCode; \
    goto _taskInitPriv_exit_unclean;

    if (ssconfig->udiConfig == NULL) {
        TASKINITPRIV_ERROR("Failed to load udiRoot config!", ERROR);
    }

    if (ssconfig->image == NULL || strlen(ssconfig->image) == 0) {
        return rc;
    }
    if (ssconfig->imageType == NULL || strlen(ssconfig->imageType) == 0) {
        return rc;
    }

    /* if this is the slurmstepd for prologflags=contain, then do the
     * proper setup to finalize shifter setup */
    if (stepid == SLURM_EXTERN_CONT) {
        return rc;
    } else if (ssconfig->extern_setup != NULL || ssconfig->extern_cgroup) {
        /* need to ensure the extern step is setup */
        char buffer[PATH_MAX];
        struct stat statData;
        int tries = 0;
        snprintf(buffer, PATH_MAX, "%s/var/shifterExtern.complete", ssconfig->udiConfig->udiMountPoint);
        for (tries = 0; tries < 10; tries++) {
            if (stat(buffer, &statData) == 0) {
                break;
            } else {
                sleep(1);
            }
        }
    }

    if (ssconfig->ccmMode == 0) return rc;

    parse_ImageData(ssconfig->imageType, ssconfig->image, ssconfig->udiConfig, &imageData);

    if (wrap_spank_get_uid(ssconfig, &job_uid) == ERROR) {
        TASKINITPRIV_ERROR("FAILED to get job uid!", ERROR);
    }

    if (strlen(ssconfig->udiConfig->udiMountPoint) > 0) {
        char currcwd[PATH_MAX];
        char newcwd[PATH_MAX];
        gid_t *gids = NULL;
        gid_t gid = 0;
        int ngids = 0;
        struct stat st_data;

        if (getcwd(currcwd, PATH_MAX) == NULL) {
            TASKINITPRIV_ERROR("FAILED to determine working directory", ERROR);
        }

        // check to see if newcwd exists, if not, just chdir to the new chroot base
        snprintf(newcwd, PATH_MAX, "%s", ssconfig->udiConfig->udiMountPoint);
        if (stat(newcwd, &st_data) != 0) {
            char error[PATH_MAX];
            snprintf(error, PATH_MAX, "FAILED to stat UDI directory: %s", newcwd);
            TASKINITPRIV_ERROR(error, ERROR);
        }
        if (chdir(newcwd) != 0) {
            char error[PATH_MAX];
            snprintf(error, PATH_MAX, "FAILED to change directory to %s", newcwd);
            TASKINITPRIV_ERROR(error, ERROR);
        }

        if (chroot(ssconfig->udiConfig->udiMountPoint) != 0) {
            TASKINITPRIV_ERROR("FAILED to chroot to designated image", ERROR);
        }
        if (chdir("/") != 0) {
            TASKINITPRIV_ERROR("FAILED to chdir to new chroot", ERROR);
        }

        if (wrap_spank_get_supplementary_gids(ssconfig, &gids, &ngids) == ERROR) {
            TASKINITPRIV_ERROR("FAILED to obtain group ids", ERROR);
        }

        if (wrap_spank_get_gid(ssconfig, &gid) == ERROR) {
            TASKINITPRIV_ERROR("FAILED to obtain job group id", ERROR);
        }

        n_existing_suppl_gids = getgroups(0, NULL);
        if (n_existing_suppl_gids > 0) {
            existing_suppl_gids = (gid_t *) _malloc(sizeof(gid_t) * n_existing_suppl_gids);
            if (existing_suppl_gids == NULL) {
                TASKINITPRIV_ERROR("FAILED to allocate memory to store current suppl gids", ERROR);
            }
            if (getgroups(n_existing_suppl_gids, existing_suppl_gids) < 0) {
                TASKINITPRIV_ERROR("FAILED to get current suppl gids", ERROR);
            }
        }

        if (setgroups(ngids, gids) != 0) {
            TASKINITPRIV_ERROR("FAILED to set supplmentary group ids", ERROR);
        }

        if (setegid(gid) != 0) {
            TASKINITPRIV_ERROR("FAILED to set job group id", ERROR);
        }

        /* briefly assume job uid prior to chdir into target path
           this is necessary in the case that we are chdir'ing into a privilege
           restricted path on a root-squashed filesystem */
        if (seteuid(job_uid) < 0) {
            char error[1024];
            snprintf(error, 1024, "FAILED to set effective uid to %d", job_uid);
            TASKINITPRIV_ERROR(error, ERROR);
        }

        if (chdir(currcwd) != 0) {
            char error[PATH_MAX];
            snprintf(error, PATH_MAX, "FAILED to change directory to: %s", currcwd);
            _log(LOG_ERROR, "FAILED to change directory to %s, going to /tmp instead.", currcwd);
            if (chdir("/tmp") != 0) {
                snprintf(error, 1024, "Failed to chdir to /tmp, fatal error");
                TASKINITPRIV_ERROR(error, ERROR);
            }
        }

        /* go back to our original effective uid */
        if (seteuid(curr_uid) < 0) {
            char error[1024];
            snprintf(error, 1024, "FAILED to return effective uid to %d", curr_uid);
            TASKINITPRIV_ERROR(error, ERROR);
        }

        if (setegid(existing_gid) != 0) {
            TASKINITPRIV_ERROR("FAILED to return effective gid", ERROR);
        }
        if (setgroups(n_existing_suppl_gids, existing_suppl_gids) != 0) {
            TASKINITPRIV_ERROR("FAILED to drop supplementary gids", ERROR);
        }
        if (existing_suppl_gids != NULL) {
            free(existing_suppl_gids);
            existing_suppl_gids = NULL;
        }
    }
_taskInitPriv_exit_unclean:
    free_ImageData(&imageData, 0);
    if (existing_suppl_gids != NULL) {
        free(existing_suppl_gids);
        existing_suppl_gids = NULL;
    }
    return rc;
}<|MERGE_RESOLUTION|>--- conflicted
+++ resolved
@@ -257,12 +257,6 @@
         free_VolumeMap(vmap, 1);
         if (ssconfig->volume != NULL) {
             free(ssconfig->volume);
-<<<<<<< HEAD
-            ssconfig->volume = tmpvol;
-        } else {
-            ssconfig->volume = _strdup(optarg);
-=======
->>>>>>> 4649185b
         }
         ssconfig->volume = strdup(optarg);
 
@@ -972,11 +966,6 @@
     }
 
     /* try to recover ssh public key */
-<<<<<<< HEAD
-    sshPubKey = getenv("SHIFTER_SSH_PUBKEY");
-    if (sshPubKey != NULL && ssconfig->sshdEnabled) {
-        char *ptr = _strdup(sshPubKey);
-=======
     ptr = getenv("SPANK_SHIFTER_SSH_PUBKEY");
     if (ptr != NULL && ssconfig->sshdEnabled) {
         ptr = strdup(ptr);
@@ -987,7 +976,6 @@
     ptr = getenv("SHIFTER_SSH_PUBKEY");
     if (ptr != NULL && ssconfig->sshdEnabled) {
         ptr = strdup(ptr);
->>>>>>> 4649185b
         sshPubKey = shifter_trim(ptr);
         sshPubKey = _strdup(sshPubKey);
         free(ptr);
