# Shifter, Copyright (c) 2015, The Regents of the University of California,
# through Lawrence Berkeley National Laboratory (subject to receipt of any
# required approvals from the U.S. Dept. of Energy).  All rights reserved.
#
# Redistribution and use in source and binary forms, with or without
# modification, are permitted provided that the following conditions are met:
#  1. Redistributions of source code must retain the above copyright notice,
#     this list of conditions and the following disclaimer.
#  2. Redistributions in binary form must reproduce the above copyright notice,
#     this list of conditions and the following disclaimer in the documentation
#     and/or other materials provided with the distribution.
#  3. Neither the name of the University of California, Lawrence Berkeley
#     National Laboratory, U.S. Dept. of Energy nor the names of its
#     contributors may be used to endorse or promote products derived from this
#     software without specific prior written permission.`
#
# See LICENSE for full text.

import os
import unittest
import json
<<<<<<< HEAD
DEBUG = False


def update_status(ident, state, meta=None):
    if DEBUG:
        print 'id=%s state=%s' % (ident, state)
=======
import shutil


def update_status(state, meta=None):
    if 'SHOWSTATE' in os.environ:
        print 'state=%s' % (state)
>>>>>>> 2760ed5c


class ImageWorkerTestCase(unittest.TestCase):

    def setUp(self):
        cwd = os.path.dirname(os.path.realpath(__file__))
        os.environ['PATH'] = cwd + ':' + os.environ['PATH']
        from shifter_imagegw import imageworker
        self.imageworker = imageworker
        self.updater = imageworker.Updater('bogusid', update_status)
        self.configfile = 'test.json'
        with open(self.configfile) as config_file:
            self.config = json.load(config_file)

        self.system = 'systema'
        self.itype = 'docker'
        self.tag = 'registry.services.nersc.gov/nersc-py:latest'
        self.tag = 'ubuntu:latest'
        self.tag = 'scanon/shanetest:latest'
        self.request = {
                        'system': self.system,
                        'itype': self.itype,
                        'tag': self.tag
        }
        if 'LOCALREGISTRY' in os.environ:
            self.config['DefaultImageLocation'] = 'local'
            self.tag = 'local' + '/' + self.tag
        if not os.path.exists(self.config['CacheDirectory']):
            os.mkdir(self.config['CacheDirectory'])
        self.expandedpath = \
            os.path.join(self.config['CacheDirectory'],
                         '%s_%s' % (self.itype, self.tag.replace('/', '_')))
        idir = self.config['Platforms']['systema']['ssh']['imageDir']
        if not os.path.exists(idir):
            os.makedirs(idir)
        self.imageDir = idir

    def cleanup_cache(self):
<<<<<<< HEAD
        for h in [self.hash, self.hash2, self.hash3]:
            for ext in ['meta', 'squashfs']:
                fp = '%s/%s.%s' % (self.imageDir, h, ext)
                if os.path.exists(fp):
                    os.remove(fp)
=======
        paths = [self.imageDir, self.config['CacheDirectory']]
        for path in paths:
            for f in os.listdir(path):
                if f.find('.squashfs') > 0 or f.find('.meta') > 0:
                    fn = os.path.join(path, f)
                    os.remove(fn)
>>>>>>> 2760ed5c

    def get_metafile(self, id):
        metafile = os.path.join(self.imageDir, '%s.meta' % (id))
        return metafile

    def read_metafile(self, metafile):
        kv = {}
        with open(metafile) as mf:
            for line in mf:
                (k, v) = line.rstrip().split(': ')
                kv[k] = v
        # Convert ACLs to list of ints
        if 'USERACL' in kv:
            list = map(lambda x: int(x), kv['USERACL'].split(','))
            kv['USERACL'] = list
        if 'GROUPACL' in kv:
            list = map(lambda x: int(x), kv['GROUPACL'].split(','))
            kv['GROUPACL'] = list

        return kv

    def test_pull_image_basic(self):
        self.cleanup_cache()
<<<<<<< HEAD
        request = {'system': self.system, 'itype': self.itype, 'tag': self.tag}
        status = self.imageworker.pull_image(request, self.updater)
=======
        request = self.request
        status = self.imageworker.pull_image(request)
>>>>>>> 2760ed5c
        self.assertTrue(status)
        self.assertIn('meta', request)
        meta = request['meta']
        self.assertIn('id', meta)
        self.assertIn('workdir', meta)
        self.assertEquals(meta['entrypoint'][0], "/bin/sh")
        self.assertTrue(os.path.exists(request['expandedpath']))

        return

    # Pull the image but explicitly specify dockerhub
    def test_pull_image_dockerhub(self):
<<<<<<< HEAD
        request = {
            'system': self.system,
            'itype': self.itype,
            'tag': 'index.docker.io/ubuntu:latest'
        }
        status = self.imageworker.pull_image(request, self.updater)
=======
        self.cleanup_cache()
        request = self.request
        request['tag'] = 'index.docker.io/ubuntu:latest'
        status = self.imageworker.pull_image(request)
>>>>>>> 2760ed5c
        self.assertTrue(status)
        self.assertIn('meta', request)
        meta = request['meta']
        self.assertIn('id', meta)
        self.assertTrue(os.path.exists(request['expandedpath']))
        return

    # Use the URL format of the location, like an alias
    def test_pull_image_url(self):
        self.cleanup_cache()
        request = {
            'system': self.system,
            'itype': self.itype,
            'tag': 'urltest/ubuntu:latest'
        }
        status = self.imageworker.pull_image(request, self.updater)
        self.assertTrue(status)
        self.assertIn('meta', request)
        meta = request['meta']
        self.assertIn('id', meta)
        self.assertTrue(os.path.exists(request['expandedpath']))
        return

    # Use the URL format of the location and pull a nested image
    # (e.g. with an org)
    def test_pull_image_url_org(self):
        self.cleanup_cache()
        request = {
            'system': self.system,
            'itype': self.itype,
            'tag': 'urltest/%s' % (self.tag)
        }
        status = self.imageworker.pull_image(request, self.updater)
        self.assertTrue(status)
        self.assertIn('meta', request)
        meta = request['meta']
        self.assertIn('id', meta)
        self.assertTrue(os.path.exists(request['expandedpath']))
        return

    def test_convert_image(self):
<<<<<<< HEAD
        self.cleanup_cache()
        request = {
            'system': self.system,
            'itype': self.itype,
            'tag': self.tag
        }
        status = self.imageworker.pull_image(request, self.updater)
        # TODO: a little odd that is True and == True used here
        self.assertTrue(status)
=======
        # Create a bogus tree
        self.cleanup_cache()
        base = self.imageDir + '/image'
        if os.path.exists(base):
            shutil.rmtree(base)
        os.makedirs('%s/%s' % (base, 'a/b/c'))
        request = self.request
        request['id'] = 'bogus'
        request['expandedpath'] = base
>>>>>>> 2760ed5c
        status = self.imageworker.convert_image(request)
        self.assertTrue(status)
        # Cleanup
        if os.path.exists(base):
            shutil.rmtree(base)

    def test_transfer_image(self):
        hash = 'bogus'
        imagefile = os.path.join(self.config['ExpandDirectory'],
                                 '%s.%s' % (hash, 'squashfs'))
        request = self.request
        request['imagefile'] = imagefile
        with open(imagefile, 'w') as f:
            f.write('bogus')
        self.assertTrue(os.path.exists(imagefile))
        status = self.imageworker.transfer_image(request)
        self.assertTrue(status)

    def test_pull_docker(self):
        self.cleanup_cache()
        request = self.request
        resp = self.imageworker._pull_dockerv2(request, 'index.docker.io',
                                               'scanon/shanetest', 'latest',
                                               self.updater)
        self.assertTrue(resp)

    def test_pull_image(self):
        request = self.request
        resp = self.imageworker.pull_image(request, self.updater)
        self.assertTrue(resp)

    def test_puller_testmode(self):
        request = self.request
        result = self.imageworker.pull(request, self.updater, testmode=1)
        self.assertIn('workdir', result)
        self.assertIn('env', result)
        self.assertTrue(result)
        with self.assertRaises(OSError):
            self.imageworker.pull(request, self.updater, testmode=2)

    def test_puller_real(self):
        request = self.request
        result = self.imageworker.pull(request, self.updater)
        mf = self.get_metafile(result['id'])
        mfdata = self.read_metafile(mf)
        self.assertIn('WORKDIR', mfdata)
        request['userACL'] = [1001]
        result = self.imageworker.pull(request, self.updater)
        self.imageworker.remove_image(request, self.updater)


if __name__ == '__main__':
    unittest.main()<|MERGE_RESOLUTION|>--- conflicted
+++ resolved
@@ -19,21 +19,13 @@
 import os
 import unittest
 import json
-<<<<<<< HEAD
+import shutil
 DEBUG = False
 
 
 def update_status(ident, state, meta=None):
     if DEBUG:
         print 'id=%s state=%s' % (ident, state)
-=======
-import shutil
-
-
-def update_status(state, meta=None):
-    if 'SHOWSTATE' in os.environ:
-        print 'state=%s' % (state)
->>>>>>> 2760ed5c
 
 
 class ImageWorkerTestCase(unittest.TestCase):
@@ -72,20 +64,12 @@
         self.imageDir = idir
 
     def cleanup_cache(self):
-<<<<<<< HEAD
-        for h in [self.hash, self.hash2, self.hash3]:
-            for ext in ['meta', 'squashfs']:
-                fp = '%s/%s.%s' % (self.imageDir, h, ext)
-                if os.path.exists(fp):
-                    os.remove(fp)
-=======
         paths = [self.imageDir, self.config['CacheDirectory']]
         for path in paths:
             for f in os.listdir(path):
                 if f.find('.squashfs') > 0 or f.find('.meta') > 0:
                     fn = os.path.join(path, f)
                     os.remove(fn)
->>>>>>> 2760ed5c
 
     def get_metafile(self, id):
         metafile = os.path.join(self.imageDir, '%s.meta' % (id))
@@ -109,13 +93,8 @@
 
     def test_pull_image_basic(self):
         self.cleanup_cache()
-<<<<<<< HEAD
         request = {'system': self.system, 'itype': self.itype, 'tag': self.tag}
         status = self.imageworker.pull_image(request, self.updater)
-=======
-        request = self.request
-        status = self.imageworker.pull_image(request)
->>>>>>> 2760ed5c
         self.assertTrue(status)
         self.assertIn('meta', request)
         meta = request['meta']
@@ -128,19 +107,12 @@
 
     # Pull the image but explicitly specify dockerhub
     def test_pull_image_dockerhub(self):
-<<<<<<< HEAD
         request = {
             'system': self.system,
             'itype': self.itype,
             'tag': 'index.docker.io/ubuntu:latest'
         }
         status = self.imageworker.pull_image(request, self.updater)
-=======
-        self.cleanup_cache()
-        request = self.request
-        request['tag'] = 'index.docker.io/ubuntu:latest'
-        status = self.imageworker.pull_image(request)
->>>>>>> 2760ed5c
         self.assertTrue(status)
         self.assertIn('meta', request)
         meta = request['meta']
@@ -182,17 +154,6 @@
         return
 
     def test_convert_image(self):
-<<<<<<< HEAD
-        self.cleanup_cache()
-        request = {
-            'system': self.system,
-            'itype': self.itype,
-            'tag': self.tag
-        }
-        status = self.imageworker.pull_image(request, self.updater)
-        # TODO: a little odd that is True and == True used here
-        self.assertTrue(status)
-=======
         # Create a bogus tree
         self.cleanup_cache()
         base = self.imageDir + '/image'
@@ -202,7 +163,6 @@
         request = self.request
         request['id'] = 'bogus'
         request['expandedpath'] = base
->>>>>>> 2760ed5c
         status = self.imageworker.convert_image(request)
         self.assertTrue(status)
         # Cleanup
