from shifter_imagegw.imageworker import WorkerThreads
import os
import unittest
import time
import json
import base64
import logging
<<<<<<< HEAD
from copy import deepcopy
from pymongo import MongoClient
from nose.plugins.attrib import attr
from shifter_imagegw.imagemngr import ImageMngr
=======
from time import sleep
from pymongo import MongoClient
from nose.plugins.attrib import attr
from multiprocessing.pool import ThreadPool
from random import randint
>>>>>>> 0c44124b

"""
Shifter, Copyright (c) 2015, The Regents of the University of California,
through Lawrence Berkeley National Laboratory (subject to receipt of any
required approvals from the U.S. Dept. of Energy).  All rights reserved.

Redistribution and use in source and binary forms, with or without
modification, are permitted provided that the following conditions are met:
 1. Redistributions of source code must retain the above copyright notice,
    this list of conditions and the following disclaimer.
 2. Redistributions in binary form must reproduce the above copyright notice,
    this list of conditions and the following disclaimer in the documentation
    and/or other materials provided with the distribution.
 3. Neither the name of the University of California, Lawrence Berkeley
    National Laboratory, U.S. Dept. of Energy nor the names of its
    contributors may be used to endorse or promote products derived from this
    software without specific prior written permission.`

See LICENSE for full text.
"""


class mock_worker(WorkerThreads):
    def __init__(self, q):
        self.mode = 1
        self.q = q
        self.pools = ThreadPool(processes=2)

    def set_mode(self, mode):
        self.mode = mode

    def updater(self, ident, state, meta):
        """
        Updater function: This just post a message to a queue.
        """
        self.q.put({'id': ident, 'state': state, 'meta': meta})

    def pull(self, request, updater):
        if self.mode == 2:
            raise OSError('task failed')
        states = ('PULLING', 'EXAMINATION', 'CONVERSION', 'TRANSFER')
        for state in states:
            updater.update_status(state, state)
            sleep(1)
        ret = {
            'id': '%x' % randint(0, 100000),
            'entrypoint': ['./blah'],
            'workdir': '/root',
            'env': ['FOO=bar', 'BAZ=boz']
        }
        state = 'READY'
        updater.update_status(state, state, ret)
        return ret

    def wrkimport(self, request, updater):
        states = ('HASHING', 'TRANSFER', 'READY')
        for state in states:
            updater.update_status(state, state)
            sleep(1)
        ret = {
            'id': '%x' % randint(0, 100000),
            'entrypoint': ['./blah'],
            'workdir': '/root',
            'env': ['FOO=bar', 'BAZ=boz']
        }
        state = 'READY'
        updater.update_status(state, state, ret)
        return ret


class ImageMngrTestCase(unittest.TestCase):

    def setUp(self):
        self.configfile = 'test.json'
        with open(self.configfile) as config_file:
            self.config = json.load(config_file)
        mongodb = self.config['MongoDBURI']
        client = MongoClient(mongodb)
        db = self.config['MongoDB']
        self.images = client[db].images
        self.metrics = client[db].metrics
        self.images.drop()
        self.logger = logging.getLogger("imagemngr")
        if len(self.logger.handlers) < 1:
            print(("Number of loggers %d" % (len(self.logger.handlers))))
            log_handler = logging.FileHandler('testing.log')
            logfmt = '%(asctime)s [%(name)s] %(levelname)s : %(message)s'
            log_handler.setFormatter(logging.Formatter(logfmt))
            log_handler.setLevel(logging.INFO)
            self.logger.addHandler(log_handler)
        self.m = ImageMngr(self.config, logger=self.logger)
        # Manager with mocked worker
        self.mtm = ImageMngr(self.config, logger=self.logger)
        self.mtm.workers = mock_worker(self.mtm.status_queue)
        self.system = 'systema'
        self.itype = 'docker'
        self.tag = 'alpine:latest'
        self.id = 'fakeid'
        self.tag2 = 'test2'
        self.public = 'index.docker.io/busybox:latest'
        self.private = 'index.docker.io/scanon/shaneprivate:latest'
        self.format = 'squashfs'
        self.auth = 'good:user:user::100:100'
        self.authadmin = 'good:root:root::0:0'
        self.badauth = 'bad:user:user::100:100'
        self.logfile = '/tmp/worker.log'
        self.pid = 0
        self.query = {'system': self.system, 'itype': self.itype,
                      'tag': self.tag}
        self.pull = {'system': self.system, 'itype': self.itype,
                     'tag': self.tag, 'remotetype': 'dockerv2',
                     'userACL': [], 'groupACL': []}
        if os.path.exists(self.logfile):
            pass  # os.unlink(self.logfile)
        # Cleanup Mongo
        self.images.remove({})

    def tearDown(self):
        """
        tear down should stop the worker
        """
        self.m.shutdown()

    def time_wait(self, id, wstate='READY', TIMEOUT=30):
        poll_interval = 0.5
        count = TIMEOUT / poll_interval
        state = 'UNKNOWN'
        while (state != wstate and count > 0):
            state = self.m.get_state(id)
            if state is None:
                return None
            count -= 1
            time.sleep(poll_interval)
        return state

    def get_metafile(self, system, id):
        if self.config['Platforms'][system]['accesstype'] == 'remote':
            idir = self.config['Platforms'][system]['ssh']['imageDir']
        else:
            idir = self.config['Platforms'][system]['local']['imageDir']

        metafile = os.path.join(idir, '%s.meta' % (id))
        return metafile

    def create_fakeimage(self, system, id, format):
        if self.config['Platforms'][system]['accesstype'] == 'remote':
            idir = self.config['Platforms'][system]['ssh']['imageDir']
        else:
            idir = self.config['Platforms'][system]['local']['imageDir']

        if os.path.exists(idir) is False:
            os.makedirs(idir)
        file = os.path.join(idir, '%s.%s' % (id, format))
        with open(file, 'w') as f:
            f.write('')
        metafile = os.path.join(idir, '%s.meta' % (id))
        with open(metafile, 'w') as f:
            f.write('')
        return file, metafile

    def good_pullrecord(self):
        return {'system': self.system,
                'itype': self.itype,
                'id': self.id,
                'pulltag': self.tag,
                'status': 'READY',
                'userACL': [],
                'groupACL': [],
                'ENV': [],
                'ENTRY': '',
                'last_pull': time.time()
                }

    def good_record(self):
        return {
            'system': self.system,
            'itype': self.itype,
            'id': self.id,
            'tag': [self.tag],
            'format': self.format,
            'status': 'READY',
            'userACL': [],
            'groupACL': [],
            'last_pull': time.time(),
            'ENV': [],
            'ENTRY': ''
        }

    def read_metafile(self, metafile):
        kv = {}
        with open(metafile) as mf:
            for line in mf:
                (k, v) = line.rstrip().split(': ')
                kv[k] = v
        # Convert ACLs to list of ints
        if 'USERACL' in kv:
            list = [int(x) for x in kv['USERACL'].split(',')]
            kv['USERACL'] = list
        if 'GROUPACL' in kv:
            list = [int(x) for x in kv['GROUPACL'].split(',')]
            kv['GROUPACL'] = list

        return kv

    def set_last_pull(self, id, t):
        self.m.images.update({'_id': id}, {'$set': {'last_pull': t}})

    def read_tokens(self):
        if not os.path.exists("./tokens.cfg"):
            return None
        with open("./tokens.cfg") as f:
            d = json.load(f)
        for k in list(d.keys()):
            d[k] = base64.b64decode(d[k])
        return d

#
#  Tests
#
    @attr('fast')
    def test_session(self):
        s = self.m.new_session(self.auth, self.system)
        self.assertIsNotNone(s)
        try:
            s = self.m.new_session(self.badauth, self.system)
        except:
            pass

    @attr('fast')
    def test_noadmin(self):
        s = self.m.new_session(self.auth, self.system)
        self.assertIsNotNone(s)
        resp = self.m._isadmin(s, self.system)
        self.assertFalse(resp)

    @attr('fast')
    def test_admin(self):
        s = self.m.new_session(self.authadmin, self.system)
        self.assertIsNotNone(s)
        resp = self.m._isadmin(s, self.system)
        self.assertTrue(resp)

    @attr('fast')
    def test_add_remove_tag(self):
        """
        Create an image and tag with a new tag.
        Make sure both tags show up.
        Remove the tag and make sure the original tags
        doesn't also get removed.
        """
        record = self.good_record()
        # Create a fake record in mongo
        id = self.images.insert(record)

        self.assertIsNotNone(id)
        before = self.images.find_one({'_id': id})
        self.assertIsNotNone(before)
        # Add a tag a make sure it worked
        status = self.m.add_tag(id, self.system, 'testtag')
        self.assertTrue(status)
        after = self.images.find_one({'_id': id})
        self.assertIsNotNone(after)
        self.assertIn('testtag', after['tag'])
        self.assertIn(self.tag, after['tag'])
        # Remove a tag and make sure it worked
        status = self.m.remove_tag(self.system, 'testtag')
        self.assertTrue(status)
        after = self.images.find_one({'_id': id})
        self.assertIsNotNone(after)
        self.assertNotIn('testtag', after['tag'])

    @attr('fast')
    def test_add_tagitem(self):
        """
        Testing adding a tag
        """
        record = self.good_record()
        record['tag'] = self.tag
        # Create a fake record in mongo
        id = self.images.insert(record)

        status = self.m.add_tag(id, self.system, 'testtag')
        self.assertTrue(status)
        rec = self.images.find_one({'_id': id})
        self.assertIsNotNone(rec)
        self.assertIn(self.tag, rec['tag'])
        self.assertIn('testtag', rec['tag'])

    @attr('fast')
    def test_add_remove_withtag(self):
        """
        Test adding a tag and using lookup
        """
        record = self.good_record()
        # Create a fake record in mongo
        id = self.images.insert(record)

        session = self.m.new_session(self.auth, self.system)
        i = self.query.copy()
        status = self.m.add_tag(id, self.system, 'testtag')
        self.assertTrue(status)
        rec = self.m.lookup(session, i)
        self.assertIsNotNone(rec)
        self.assertIn(self.tag, rec['tag'])
        self.assertIn('testtag', rec['tag'])

    @attr('fast')
    def test_add_remove_two(self):
        """
        Test that tag is a list
        """
        record = self.good_record()
        # Create a fake record in mongo
        id1 = self.images.insert(record.copy())
        record['id'] = 'fakeid2'
        record['tag'] = []
        id2 = self.images.insert(record.copy())

        status = self.m.add_tag(id2, self.system, self.tag)
        self.assertTrue(status)
        rec1 = self.images.find_one({'_id': id1})
        rec2 = self.images.find_one({'_id': id2})
        self.assertNotIn(self.tag, rec1['tag'])
        self.assertIn(self.tag, rec2['tag'])

    @attr('fast')
    def test_add_same_image_two_system(self):
        """
        Test adding tags for the same image on
        different systems.
        """
        record = self.good_record()
        record['tag'] = self.tag
        # Create a fake record in mongo
        id1 = self.images.insert(record.copy())
        # add testtag for systema
        status = self.m.add_tag(id1, self.system, 'testtag')
        self.assertTrue(status)
        record['system'] = 'systemb'
        id2 = self.images.insert(record.copy())
        status = self.m.add_tag(id2, 'systemb', 'testtag')
        self.assertTrue(status)
        # Now make sure testtag for first system is still
        # present
        rec = self.images.find_one({'_id': id1})
        self.assertIsNotNone(rec)
        self.assertIn('testtag', rec['tag'])

    @attr('fast')
    def test_isasystem(self):
        self.assertTrue(self.m._isasystem(self.system))
        self.assertFalse(self.m._isasystem('bogus'))

    @attr('fast')
    def test_resetexp(self):
        record = {'system': self.system,
                  'itype': self.itype,
                  'id': self.id,
                  'pulltag': self.tag,
                  'status': 'READY',
                  'userACL': [],
                  'groupACL': [],
                  'ENV': [],
                  'ENTRY': '',
                  'last_pull': 0
                  }
        id = self.images.insert(record.copy())
        self.assertIsNotNone(id)
        expire = self.m._resetexpire(id)
        self.assertGreater(expire, time.time())
        rec = self.images.find_one({'_id': id})
        self.assertEqual(rec['expiration'], expire)

    @attr('fast')
    def test_pullable(self):
        # An old READY image
        rec = {'last_pull': 0, 'status': 'READY'}
        self.assertTrue(self.m._pullable(rec))
        rec = {'last_pull': time.time(), 'status': 'READY'}
        # A recent READY image
        self.assertFalse(self.m._pullable(rec))

        rec = {'last_pull': time.time(),
               'last_heartbeat': 0,
               'status': 'READY'}
        # A recent READY image but an old heartbeat (maybe re-pulled)
        self.assertFalse(self.m._pullable(rec))

        # A failed image
        rec = {'last_pull': 0, 'status': 'FAILURE'}
        self.assertTrue(self.m._pullable(rec))
        # recent pull
        rec = {'last_pull': time.time(), 'status': 'FAILURE'}
        self.assertFalse(self.m._pullable(rec))

        # A hung pull
        rec = {'last_pull': 0, 'last_heartbeat': time.time() - 7200,
               'status': 'PULLING'}
        self.assertTrue(self.m._pullable(rec))
        # recent pull
        rec = {'last_pull': time.time(), 'status': 'PULLING'}
        self.assertFalse(self.m._pullable(rec))

        # A hung pull
        rec = {'last_pull': 0, 'last_heartbeat': time.time(),
               'status': 'PULLING'}
        self.assertFalse(self.m._pullable(rec))

    @attr('fast')
    def test_complete_pull(self):
        # Test complete_pull
        record = {'system': self.system,
                  'itype': self.itype,
                  'id': self.id,
                  'pulltag': self.tag,
                  'status': 'READY',
                  'userACL': [],
                  'groupACL': [],
                  'ENV': [],
                  'ENTRY': '',
                  'last_pull': 0
                  }
        record = self.good_pullrecord()
        record['last_pull'] = 0
        # Create a fake record in mongo
        # First test when there is no existing image
        id = self.images.insert(record.copy())
        self.assertIsNotNone(id)
        resp = {'id': id, 'tag': self.tag}
        self.m.complete_pull(id, resp)
        rec = self.images.find_one({'_id': id})
        self.assertIsNotNone(rec)
        self.assertEqual(rec['tag'], [self.tag])
        self.assertGreater(rec['last_pull'], 0)
        # Create an identical request and
        # run complete again
        id2 = self.images.insert(record.copy())
        self.assertIsNotNone(id2)
        self.m.complete_pull(id2, resp)
        # confirm that the record was removed
        rec2 = self.images.find_one({'_id': id2})
        self.assertIsNone(rec2)

    @attr('fast')
    def test_update_states(self):
        # Test a repull
        record = self.good_record()
        record['last_pull'] = 0
        record['status'] = 'FAILURE'
        # Create a fake record in mongo
        id = self.images.insert(record)
        self.assertIsNotNone(id)
        self.m.update_states()
        rec = self.images.find_one({'_id': id})
        self.assertIsNone(rec)

    @attr('fast')
    def test_lookup(self):
        record = self.good_record()
        # Create a fake record in mongo
        self.images.insert(record)
        i = self.query.copy()
        session = self.m.new_session(self.auth, self.system)
        l = self.m.lookup(session, i)
        self.assertIn('status', l)
        self.assertIn('_id', l)
        self.assertEqual(self.m.get_state(l['_id']), 'READY')
        i = self.query.copy()
        r = self.images.find_one({'_id': l['_id']})
        self.assertIn('expiration', r)
        self.assertGreater(r['expiration'], time.time())
        i['tag'] = 'bogus'
        l = self.m.lookup(session, i)
        self.assertIsNone(l)

    @attr('fast')
    def test_list(self):
        record = self.good_record()
        # Create a fake record in mongo
        id1 = self.images.insert(record.copy())
        # rec2 is a failed pull, it shouldn't be listed
        rec2 = record.copy()
        rec2['status'] = 'FAILURE'
        session = self.m.new_session(self.auth, self.system)
        li = self.m.imglist(session, self.system)
        self.assertEqual(len(li), 1)
        l = li[0]
        self.assertIn('_id', l)
        self.assertEqual(self.m.get_state(l['_id']), 'READY')
        self.assertEqual(l['_id'], id1)

    def test_repull(self):
        # Test a repull
        record = self.good_record()

        # Create a fake record in mongo
        id = self.images.insert(record)
        self.assertIsNotNone(id)
        pr = self.pull
        session = self.m.new_session(self.auth, self.system)
        pull = self.m.pull(session, pr)
        self.assertIsNotNone(pull)
        self.assertEqual(pull['status'], 'READY')

    def test_repull_pr(self):
        # Test a repull
        record = self.good_record()

        # Create a fake record in mongo
        id = self.images.insert(record)
        self.assertIsNotNone(id)

        # Create a pull record
        pr = self.good_pullrecord()
        pr['status'] = 'SUCCESS'
        id = self.images.insert(pr)
        self.assertIsNotNone(id)

        # Now let's try pulling it
        session = self.m.new_session(self.auth, self.system)
        pull = self.m.pull(session, self.pull)
        self.assertIsNotNone(pull)
        self.assertEqual(pull['status'], 'READY')

    def test_repull_pr_pulling(self):
        # Test a repull
        record = self.good_record()

        # Create a fake record in mongo
        id = self.images.insert(record)
        self.assertIsNotNone(id)

        # Create a pull record
        pr = self.good_pullrecord()
        pr['status'] = 'PULLING'
        id = self.images.insert(pr)
        self.assertIsNotNone(id)

        # Now let's try pulling it
        session = self.m.new_session(self.auth, self.system)
        pull = self.m.pull(session, self.pull)
        self.assertIsNotNone(pull)
        self.assertEqual(pull['status'], 'PULLING')

    def test_pull_testimage(self):

        # Use defaults for format, arch, os, ostcount, replication
        pr = {
            'system': self.system,
            'itype': self.itype,
            'tag': 'scanon/shanetest:latest',
            'remotetype': 'dockerv2',
            'userACL': [],
            'groupACL': []
        }
        # Do the pull
        session = self.mtm.new_session(self.auth, self.system)
        rec = self.mtm.pull(session, pr)  # ,delay=False)
        self.assertIsNotNone(rec)
        self.assertIn('_id', rec)
        id = rec['_id']
        # Re-pull the same thing.  Should give the same record
        rec = self.mtm.pull(session, pr)  # ,delay=False)
        self.assertIsNotNone(rec)
        self.assertIn('_id', rec)
        id2 = rec['_id']
        self.assertEqual(id, id2)
        q = {'system': self.system, 'itype': self.itype,
             'pulltag': {'$in': ['scanon/shanetest:latest']}}
        mrec = self.images.find_one(q)
        self.assertIn('_id', mrec)
        # Track through transistions
        state = self.time_wait(id)
        self.assertEqual(state, 'READY')
        imagerec = self.mtm.lookup(session, pr)
        self.assertIn('ENTRY', imagerec)
        self.assertIn('ENV', imagerec)

<<<<<<< HEAD
    def test_pull(self):
=======
    def test_pull_mocked(self):
>>>>>>> 0c44124b
        """
        Basic pull test including an induced pull failure.
        """
        # Use defaults for format, arch, os, ostcount, replication
        pr = self.pull
        # Do the pull
        session = self.mtm.new_session(self.auth, self.system)
        rec = self.mtm.pull(session, pr)  # ,delay=False)
        self.assertIsNotNone(rec)
        id = rec['_id']
        # Confirm record
        q = {'system': self.system, 'itype': self.itype, 'pulltag': self.tag}
        mrec = self.images.find_one(q)
        self.assertIn('_id', mrec)
        # Track through transistions
        state = self.time_wait(id)
        self.assertEqual(state, 'READY')
        imagerec = self.mtm.lookup(session, self.pull)
        self.assertIn('ENTRY', imagerec)
        self.assertIn('ENV', imagerec)
        # Cause a failure
        self.images.drop()
        self.mtm.workers.set_mode(2)
        rec = self.mtm.pull(session, pr)
        time.sleep(2)
        self.assertIsNotNone(rec)
        id = rec['_id']
        state = self.mtm.get_state(id)
        self.assertEqual(state, 'FAILURE')
        self.mtm.workers.set_mode(1)

    def test_pull2(self):
        """
        Test pulling two different images
        """

        # Use defaults for format, arch, os, ostcount, replication
        pr = self.pull
        # Do the pull
        session = self.mtm.new_session(self.auth, self.system)
        rec1 = self.mtm.pull(session, pr)  # ,delay=False)
        pr['tag'] = self.tag2
        rec2 = self.mtm.pull(session, pr)  # ,delay=False)
        self.assertIsNotNone(rec1)
        id1 = rec1['_id']
        self.assertIsNotNone(rec2)
        id2 = rec2['_id']
        # Confirm record
        q = {'system': self.system, 'itype': self.itype, 'pulltag': self.tag}
        mrec = self.images.find_one(q)
        self.assertIn('_id', mrec)
        state = self.time_wait(id1)
        self.assertEqual(state, 'READY')
        state = self.time_wait(id2)
        self.assertEqual(state, 'READY')
        mrec = self.images.find_one(q)
        self.images.drop()

    @attr('fast')
    def test_checkread(self):
        """
        Let's simulate various permissions and test them.
        """
        user1 = {'uid': 1, 'gid': 1}
        self.assertTrue(self.m._checkread(user1, {}))
        mock_image = {
            'userACL': None,
            'groupACL': None
        }
        # Test a public image with ACLs set to None
        self.assertTrue(self.m._checkread(user1, mock_image))
        # Now empty list instead of None.  Treat it the same way.
        mock_image['userACL'] = []
        mock_image['groupACL'] = []
        self.assertTrue(self.m._checkread(user1, mock_image))
        self.assertTrue(self.m._checkread(user1, {'private': False}))
        # Private false should trump other things
        self.assertTrue(self.m._checkread(user1,
                                          {'private': False, 'userACL': [2]}))
        self.assertTrue(self.m._checkread(user1,
                                          {'private': False, 'groupACL': [2]}))
        # Now check a protected image that the user should
        # have access to
        mock_image['userACL'] = [1]
        self.assertTrue(self.m._checkread(user1, mock_image))
        # And Not
        self.assertFalse(self.m._checkread({'uid': 2, 'gid': 1}, mock_image))
        # Now check by groupACL
        mock_image['groupACL'] = [1]
        self.assertTrue(self.m._checkread({'uid': 3, 'gid': 1}, mock_image))
        # And Not
        self.assertFalse(self.m._checkread({'uid': 3, 'gid': 2}, mock_image))
        # What about an image with a list
        mock_image = {
            'userACL': [1, 2, 3],
            'groupACL': [4, 5, 6]
        }
        self.assertTrue(self.m._checkread(user1, mock_image))
        # And Not
        self.assertFalse(self.m._checkread({'uid': 7, 'gid': 7}, mock_image))

    def test_pulls_acl_change(self):
        """
        This simulates a pull inflight + an ACL pull
        request at the same time.
        """
        record = self.good_pullrecord()
        record['status'] = 'PULLING'
        id = self.images.insert(record)
        self.assertIsNotNone(id)
        # Now try to submit an ACL change
        session = self.m.new_session(self.auth, self.system)
        pr = {
            'system': record['system'],
            'itype': record['itype'],
            'tag': record['pulltag'],
            'remotetype': 'dockerv2',
            'userACL': [1001, 1002],
            'groupACL': [1003, 1004]
        }
        rec = self.m.pull(session, pr)  # ,delay=False)
        self.assertEqual(rec['status'], 'PULLING')

    def test_pull_logic(self):
        """
        Consolidate some of the various tests around
        handling various pull sceanrios
        """
        # Assume the image is already recently pulled
        record = self.good_record()
        tag = record['tag'][0]
        basepr = {
            'system': record['system'],
            'itype': record['itype'],
            'tag': tag,
            'remotetype': 'dockerv2',
        }
        id = self.images.insert(record)
        self.assertIsNotNone(id)
        session = self.m.new_session(self.auth, self.system)
        pr = basepr.copy()
        rec = self.m.pull(session, pr)  # ,delay=False)
        self.assertEqual(rec['status'], 'READY')

        # reset and test a re-pull of an old image
        self.images.remove({})
        record['last_pull'] = record['last_pull'] - 36000
        id = self.images.insert(record)
        self.assertIsNotNone(id)
        session = self.m.new_session(self.auth, self.system)
        rec = self.m.pull(session, pr)  # ,delay=False)
        self.assertEqual(rec['status'], 'INIT')

        # Re-pull of new image with ACL change
        self.images.remove({})
        pr = basepr.copy()
        id = self.images.insert(record)
        self.assertIsNotNone(id)
        pr['userACL'] = [1001]
        session = self.m.new_session(self.auth, self.system)
        rec = self.m.pull(session, pr)  # ,delay=False)
        self.assertEqual(rec['status'], 'INIT')

        # reset and test a re-pull of an old image
        self.images.remove({})
        pr = basepr.copy()
        record['last_pull'] = record['last_pull'] - 36000
        id = self.images.insert(record)
        self.assertIsNotNone(id)
        session = self.m.new_session(self.auth, self.system)
        rec = self.m.pull(session, pr)  # ,delay=False)
        self.assertEqual(rec['status'], 'INIT')
        # Now let's do a re-pull with ACL change.  We should
        # get back the prev rec.  The status will now be
        # pending because we do an update status
        pr['userACL'] = [1001]
        session = self.m.new_session(self.auth, self.system)
        rec2 = self.m.pull(session, pr)  # ,delay=False)
        self.assertEqual(rec2['_id'], rec['_id'])
        # TODO: Need to find a way to trigger this test now.
        # self.assertEquals(rec2['status'], 'PENDING')

    def test_pull_public_acl(self):
        """
        Pulling a public image with ACLs should ignore the acls.
        """
        # Use defaults for format, arch, os, ostcount, replication
        pr = {
            'system': self.system,
            'itype': self.itype,
            'tag': self.tag,
            'remotetype': 'dockerv2',
            'userACL': [1001, 1002],
            'groupACL': [1003, 1004]
        }
        # Do the pull
        session = self.m.new_session(self.auth, self.system)
        rec = self.m.pull(session, pr)  # ,delay=False)
        id = rec['_id']
        self.assertIsNotNone(rec)
        # Confirm record
        q = {'system': self.system, 'itype': self.itype,
             'pulltag': self.tag}
        state = self.time_wait(id)
        mrec = self.images.find_one(q)
        self.assertIn('_id', mrec)
        self.assertIn('userACL', mrec)
        self.assertIn('ENV', mrec)
        # Track through transistions
        state = self.time_wait(id)
        self.assertEqual(state, 'READY')
        mrec = self.images.find_one(q)
        self.assertIn('ENV', mrec)
        self.assertIn('private', mrec)
        self.assertFalse(mrec['private'])

    def test_pull_public_acl_token(self):
        """
        Pulling a public image with ACLs using a token should ignore the acls.
        """
        tokens = self.read_tokens()
        if tokens is None:
            print("Skipping private pull tests")
            return
        # Use defaults for format, arch, os, ostcount, replication
        pr = {
            'system': self.system,
            'itype': self.itype,
            'tag': self.public,
            'remotetype': 'dockerv2',
            'userACL': [1001, 1002],
            'groupACL': [1003, 1004]
        }
        # Do the pull
        session = self.m.new_session(self.auth, self.system)
        rec = self.m.pull(session, pr)  # ,delay=False)
        id = rec['_id']
        self.assertIsNotNone(rec)
        # Confirm record
        q = {'system': self.system, 'itype': self.itype,
             'pulltag': self.public}
        mrec = self.images.find_one(q)
        self.assertIn('_id', mrec)
        self.assertIn('userACL', mrec)
        self.assertIn(1001, mrec['userACL'])
        # Track through transistions
        state = self.time_wait(id)
        self.assertEqual(state, 'READY')
        mrec = self.images.find_one(q)
        self.assertIn('private', mrec)
        self.assertFalse(mrec['private'])

    def test_pull_acl(self):
        """
        Basic pull test with ACLs image.
        """
        # Use defaults for format, arch, os, ostcount, replication
        pr = {
            'system': self.system,
            'itype': self.itype,
            'tag': self.private,
            'remotetype': 'dockerv2',
            'userACL': [1001, 1002],
            'groupACL': [1003, 1004]
        }
        # Do the pull
        tokens = self.read_tokens()
        if tokens is None:
            print("Skipping private pull tests")
            return

        session = self.m.new_session(self.auth, self.system)
        session['tokens'] = tokens
        rec = self.m.pull(session, pr)  # ,delay=False)
        self.assertIsNotNone(rec)
        id = rec['_id']
        # Confirm record
        q = {'system': self.system, 'itype': self.itype,
             'pulltag': self.private}
        mrec = self.images.find_one(q)
        self.assertIn('_id', mrec)
        self.assertIn('userACL', mrec)
        self.assertIn(1001, mrec['userACL'])
        # Track through transistions
        state = self.time_wait(id)
        self.assertEqual(state, 'READY')
        imagerec = self.m.lookup(session, pr)
        self.assertIn('ENTRY', imagerec)
        self.assertIn('ENV', imagerec)
        mf = self.get_metafile(self.system, imagerec['id'])
        kv = self.read_metafile(mf)
        self.assertIn('USERACL', kv)
        self.assertIn(1001, kv['USERACL'])
        self.assertNotIn(1003, kv['USERACL'])
        self.assertIn(100, kv['USERACL'])
        self.set_last_pull(id, time.time() - 36000)

        # Now let's pull it again with a new userACL
        pr['userACL'] = [1003, 1002]
        session = self.m.new_session(self.auth, self.system)
        session['tokens'] = self.read_tokens()
        rec = self.m.pull(session, pr)  # ,delay=False)
        self.assertIsNotNone(rec)
        id = rec['_id']
        state = self.time_wait(id)
        self.assertIsNone(state)
        imagerec = self.m.lookup(session, pr)
        self.assertIn('ENTRY', imagerec)
        self.assertIn('ENV', imagerec)
        self.assertIn(1003, imagerec['userACL'])
        kv = self.read_metafile(mf)
        self.assertIn(1003, kv['USERACL'])
        # Try pulling the same ACLs in a different order
        self.set_last_pull(id, time.time() - 36000)
        pr['userACL'] = [1002, 1003]
        session = self.m.new_session(self.auth, self.system)
        session['tokens'] = self.read_tokens()
        rec = self.m.pull(session, pr)  # ,delay=False)
        self.assertIsNotNone(rec)
        # Don't wait because it should immediately finish
        self.assertEqual(rec['status'], 'READY')
        kv = self.read_metafile(mf)
        self.images.drop()

    def test_import(self):
        """
        Basic import test
        """
        # Use defaults for format, arch, os, ostcount, replication
        pr = {
            'system': self.system,
            'itype': self.itype,
            'tag': self.tag,
            'remotetype': 'dockerv2',
            'filepath': '/images/test/test.squashfs',
            'format': 'squashfs',
            'userACL': [],
            'groupACL': []
        }
        # Do the pull
        session = self.mtm.new_session(self.auth, self.system)
        rec = self.mtm.mngrimport(session, pr)  # ,delay=False)
        self.assertIsNotNone(rec)
        id = rec['_id']
        # Confirm record
        q = {'system': self.system, 'itype': self.itype, 'pulltag': self.tag}
        mrec = self.images.find_one(q)
        self.assertIn('_id', mrec)
        # Track through transistions
        state = self.time_wait(id)
        self.assertEqual(state, 'READY')
        imagerec = self.mtm.lookup(session, pr)
        self.assertIn('ENTRY', imagerec)
        self.assertIn('ENV', imagerec)

    # TODO: Write a test that tries to update an image the
    # user doesn't have permissions to
    def test_acl_update_denied(self):
        pass

    def test_expire_remote(self):
        system = self.system
        record = self.good_record()
        # Create a fake record in mongo
        id = self.images.insert(record)
        self.assertIsNotNone(id)
        # Create a bogus image file
        file, metafile = self.create_fakeimage(system, record['id'],
                                               self.format)
        session = self.m.new_session(self.authadmin, system)
        er = {'system': system, 'tag': self.tag, 'itype': self.itype}
        rec = self.m.expire(session, er)  # ,delay=False)
        self.assertIsNotNone(rec)
        time.sleep(2)
        state = self.m.get_state(id)
        self.assertEqual(state, 'EXPIRED')
        self.assertFalse(os.path.exists(file))
        self.assertFalse(os.path.exists(metafile))

    def test_expire_local(self):
        record = self.good_record()
        system = 'systemb'
        record['system'] = system
        # Create a fake record in mongo
        id = self.images.insert(record)
        self.assertIsNotNone(id)
        # Create a bogus image file
        file, metafile = self.create_fakeimage(system, record['id'],
                                               self.format)
        session = self.m.new_session(self.authadmin, system)
        er = {'system': system, 'tag': self.tag, 'itype': self.itype}
        rec = self.m.expire(session, er)  # ,delay=False)
        self.assertIsNotNone(rec)
        time.sleep(2)
        state = self.m.get_state(id)
        self.assertEqual(state, 'EXPIRED')
        self.assertFalse(os.path.exists(file))
        self.assertFalse(os.path.exists(metafile))

    def test_expire_noadmin(self):
        record = self.good_record()
        # Create a fake record in mongo
        id = self.images.insert(record)
        self.assertIsNotNone(id)
        # Create a bogus image file
        file, metafile = self.create_fakeimage(self.system, record['id'],
                                               self.format)
        session = self.m.new_session(self.auth, self.system)
        er = {'system': self.system, 'tag': self.tag, 'itype': self.itype}
        rec = self.m.expire(session, er)  # ,delay=False)
        self.assertIsNotNone(rec)
        time.sleep(2)
        state = self.m.get_state(id)
        self.assertEqual(state, 'READY')
        self.assertTrue(os.path.exists(file))
        self.assertTrue(os.path.exists(metafile))

    def test_autoexpire_stuckpull(self):
        record = self.good_pullrecord()
        record['status'] = 'PENDING'
        record['last_pull'] = time.time() - 3000
        id = self.images.insert(record)
        self.assertIsNotNone(id)
        session = self.m.new_session(self.authadmin, self.system)
        self.m.autoexpire(session, self.system)
        state = self.m.get_state(id)
        self.assertIsNone(state)

    def test_autoexpire_recentpull(self):
        record = self.good_pullrecord()
        record['status'] = 'PENDING'
        id = self.images.insert(record)
        self.assertIsNotNone(id)
        session = self.m.new_session(self.authadmin, self.system)
        self.m.autoexpire(session, self.system)
        state = self.m.get_state(id)
        self.assertEqual(state, 'PENDING')

    def test_autoexpire(self):
        record = self.good_record()

        # Make it a candidate for expiration (10 secs too old)
        record['expiration'] = time.time() - 10
        id = self.images.insert(record)
        self.assertIsNotNone(id)
        # Create a bogus image file
        file, metafile = self.create_fakeimage(self.system, record['id'],
                                               self.format)
        session = self.m.new_session(self.authadmin, self.system)
        self.m.autoexpire(session, self.system)  # ,delay=False)
        time.sleep(5)
        state = self.m.get_state(id)
        self.assertEqual(state, 'EXPIRED')
        self.assertFalse(os.path.exists(file))
        self.assertFalse(os.path.exists(metafile))

    def test_autoexpire_dontexpire(self):
        # A new image shouldn't expire
        record = self.good_record()
        record['expiration'] = time.time() + 1000
        id = self.images.insert(record)
        self.assertIsNotNone(id)
        # Create a bogus image file
        file, metafile = self.create_fakeimage(self.system, record['id'],
                                               self.format)
        session = self.m.new_session(self.authadmin, self.system)
        self.m.autoexpire(session, self.system)  # ,delay=False)
        time.sleep(2)
        state = self.m.get_state(id)
        self.assertEqual(state, 'READY')
        self.assertTrue(os.path.exists(file))
        self.assertTrue(os.path.exists(metafile))

    def test_autoexpire_othersystem(self):
        # A new image shouldn't expire
        record = self.good_record()
        record['expiration'] = time.time() - 10
        record['system'] = 'other'
        id = self.images.insert(record)
        self.assertIsNotNone(id)
        # Create a bogus image file
        file, metafile = self.create_fakeimage(self.system, record['id'],
                                               self.format)
        session = self.m.new_session(self.authadmin, self.system)
        self.m.autoexpire(session, self.system)  # ,delay=False)
        time.sleep(2)
        state = self.m.get_state(id)
        self.assertEqual(state, 'READY')
        self.assertTrue(os.path.exists(file))
        self.assertTrue(os.path.exists(metafile))

    def test_metrics(self):
        rec = {
            "uid": 100,
            "user": "usera",
            "tag": self.tag,
            "system": self.system,
            "id": self.id,
            "type": self.itype
        }
        # Remove everything
        self.metrics.remove({})
        for _ in range(100):
            rec['time'] = time.time()
            self.metrics.insert(rec.copy())
        session = self.m.new_session(self.authadmin, self.system)
        recs = self.m.get_metrics(session, self.system, 10)  # ,delay=False)
        self.assertIsNotNone(recs)
        self.assertEqual(len(recs), 10)
        # Try pulling more records than we have
        recs = self.m.get_metrics(session, self.system, 101)  # ,delay=False)
        self.assertIsNotNone(recs)
        self.assertEqual(len(recs), 100)

    def test_status_thread(self):
        # Stop the existing status thread
        self.m.status_queue.put('stop')
        time.sleep(1)
        # Create a pull record
        record = self.good_record()
        record['pulltag'] = 'bogus'
        record['status'] = 'PULLING'
        rec = self.images.insert(record)
        id = record['_id']
        m = {
            'id': id,
            'state': 'READY',
            'meta': {'response': {'id': 'fakeid'}}
        }
        # Create a fake response and queue it
        self.m.status_queue.put(m)
        self.m.status_queue.put('stop')
        self.m.status_thread()
        rec = self.images.find_one({'_id': id})
        self.assertEqual(rec['status'], 'READY')
        # Now do a meta_only update
        # Let's add a new pull record
        record = self.good_record()
        record['pulltag'] = 'bogus'
        record['status'] = 'PULLING'
        id = self.images.insert(record)
        m = {
            'id': id,
            'state': 'READY',
            'meta': {'response': {'id': 'fakeid'}}
        }
        m['meta']['response']['meta_only'] = True
        m['meta']['response']['userACL'] = 1
        m['meta']['response']['groupACL'] = 1
        m['meta']['response']['private'] = True
        self.m.status_queue.put(m)
        self.m.status_queue.put('stop')
        self.m.status_thread()
        rec = self.images.find_one()
        self.assertIn('userACL', rec)
        self.assertTrue(rec['private'])

    def test_pull_multiple_tags(self):
        """
        Test pulling an image with multiple tags.
        """
        pr = {
            'system': self.system,
            'itype': self.itype,
            'tag': self.public,
            'remotetype': 'dockerv2'
        }
        # Do the pull
        session = self.m.new_session(self.auth, self.system)
        rec = self.m.pull(session, pr)  # ,delay=False)
        id = rec['_id']
        self.assertIsNotNone(rec)
        # Confirm record
        q = {'system': self.system, 'itype': self.itype,
             'pulltag': self.public}
        mrec = self.images.find_one(q)
        self.assertIn('_id', mrec)
        # Track through transistions
        state = self.time_wait(id)
        self.assertEqual(state, 'READY')

        # Now reppull with a different tag for the same image
        newtag = self.public.replace('latest', '1')
        pr = {
            'system': self.system,
            'itype': self.itype,
            'tag': newtag,
            'remotetype': 'dockerv2'
        }
        rec = self.m.pull(session, pr)  # ,delay=False)
        id = rec['_id']
        self.assertIsNotNone(rec)
        # Track through transistions
        state = self.time_wait(id)
        # Requery the original record
        mrec = self.images.find_one(q)
        self.assertIn(self.public, mrec['tag'])
        self.assertIn(newtag, mrec['tag'])

    def test_labels(self):
        # Need use_external
        conf = deepcopy(self.config)
        conf['Platforms']['systema']['use_external'] = True
        m = ImageMngr(conf, logger=self.logger)
        # Use defaults for format, arch, os, ostcount, replication
        pr = self.pull
        # Do the pull
        session = m.new_session(self.auth, self.system)
        rec1 = m.pull(session, pr)  # ,delay=False)
        id1 = rec1['_id']
        # Confirm record
        q = {'system': self.system, 'itype': self.itype, 'pulltag': self.tag}
        state = self.time_wait(id1)
        self.assertEqual(state, 'READY')
        mrec = self.images.find_one(q)
        self.assertIn('LABELS', mrec)
        self.assertIn('alabel', mrec['LABELS'])
        look_req = self.query.copy()
        look = m.lookup(session, look_req)
        self.assertIn('LABELS', look)
        self.assertIn('alabel', look['LABELS'])
        self.images.drop()


if __name__ == '__main__':
    unittest.main()<|MERGE_RESOLUTION|>--- conflicted
+++ resolved
@@ -5,18 +5,13 @@
 import json
 import base64
 import logging
-<<<<<<< HEAD
 from copy import deepcopy
+from time import sleep
 from pymongo import MongoClient
 from nose.plugins.attrib import attr
 from shifter_imagegw.imagemngr import ImageMngr
-=======
-from time import sleep
-from pymongo import MongoClient
-from nose.plugins.attrib import attr
 from multiprocessing.pool import ThreadPool
 from random import randint
->>>>>>> 0c44124b
 
 """
 Shifter, Copyright (c) 2015, The Regents of the University of California,
@@ -595,11 +590,7 @@
         self.assertIn('ENTRY', imagerec)
         self.assertIn('ENV', imagerec)
 
-<<<<<<< HEAD
-    def test_pull(self):
-=======
     def test_pull_mocked(self):
->>>>>>> 0c44124b
         """
         Basic pull test including an induced pull failure.
         """
