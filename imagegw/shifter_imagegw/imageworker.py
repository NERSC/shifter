# Shifter, Copyright (c) 2015, The Regents of the University of California,
# through Lawrence Berkeley National Laboratory (subject to receipt of any
# required approvals from the U.S. Dept. of Energy).  All rights reserved.
#
# Redistribution and use in source and binary forms, with or without
# modification, are permitted provided that the following conditions are met:
#  1. Redistributions of source code must retain the above copyright notice,
#     this list of conditions and the following disclaimer.
#  2. Redistributions in binary form must reproduce the above copyright notice,
#     this list of conditions and the following disclaimer in the documentation
#     and/or other materials provided with the distribution.
#  3. Neither the name of the University of California, Lawrence Berkeley
#     National Laboratory, U.S. Dept. of Energy nor the names of its
#     contributors may be used to endorse or promote products derived from this
#     software without specific prior written permission.`
#
# See LICENSE for full text.

"""
This module provides the worker function for the image gateway.
"""

import json
import os
import shutil
import sys
import glob
import subprocess
import logging
import select
import tempfile
from multiprocessing.queues import Queue
from multiprocessing.pool import ThreadPool
from time import time, sleep
from random import randint
from shifter_imagegw import CONFIG_PATH, dockerv2, converters, transfer

CONFIG = None
reload(sys)
sys.setdefaultencoding('utf8')

if 'GWCONFIG' in os.environ:
    CONFIGFILE = os.environ['GWCONFIG']
else:
    CONFIGFILE = '%s/imagemanager.json' % (CONFIG_PATH)

logging.info("Opening %s", CONFIGFILE)

with open(CONFIGFILE) as configfile:
    CONFIG = json.load(configfile)

if 'CacheDirectory' in CONFIG:
    if not os.path.exists(CONFIG['CacheDirectory']):
        os.mkdir(CONFIG['CacheDirectory'])
if 'ExpandDirectory' in CONFIG:
    if not os.path.exists(CONFIG['ExpandDirectory']):
        os.mkdir(CONFIG['ExpandDirectory'])


class Updater(object):
    """
    This is a helper class to update the status for the request.
    """
    def __init__(self, ident, update_method):
        """ init the updater. """
        self.ident = ident
        self.update_method = update_method

    def update_status(self, state, message, response=None):
        """ update the status including the heartbeat and message """
        if self.update_method is not None:
            metadata = {'heartbeat': time(),
                        'message': message,
                        'response': response}
            self.update_method(ident=self.ident, state=state, meta=metadata)


class WorkerThreads(object):
    def __init__(self, threads=1):
        """
        Initialize the thread pool and queues.
        """
        self.pools = ThreadPool(processes=threads)
        self.updater_queue = Queue()

    def get_updater_queue(self):
        return self.updater_queue

    def updater(self, ident, state, meta):
        """
        Updater function: This just post a message to a queue.
        """
        self.updater_queue.put({'id': ident, 'state': state, 'meta': meta})

    def pull(self, request, updater, testmode=0):
        try:
            pull(request, updater, testmode=testmode)
        except Exception as err:
            resp = {'error_type': str(type(err)),
                    'message': str(err)}
            updater.update_status('FAILURE', 'FAILURE', response=resp)

    def expire(self, request, updater):
        try:
            remove_image(request, updater)
        except Exception as err:
            resp = {'error_type': str(type(err)),
                    'message': str(err)}
            updater.update_status('FAILURE', 'FAILURE', response=resp)

    def dopull(self, ident, request, testmode=0):
        """
        Kick off a pull operation.
        """
        updater = Updater(ident, self.updater)
        self.pools.apply_async(self.pull, [request, updater],
                               {'testmode': testmode})

    def doexpire(self, ident, request, testmode=0):
        updater = Updater(ident, self.updater)
        self.pools.apply_async(self.expire, [request, updater])


def _get_cacert(location):
    """ Private method to get the cert location """
    print location
    print "Cacert location",location
    params = CONFIG['Locations'][location]
    print params
    cacert = None
    try:
      print "In try para:"
      currdir = os.getcwd()
    except OSError:
      print "OSError para"
      os.chdir("..")
      print "Creating the directory"
      currdir = os.getcwd()
    #currdir = os.getcwd()
    if 'sslcacert' in params:
        if params['sslcacert'].startswith('/'):
            cacert = params['sslcacert']
        else:
            cacert = '%s/%s' % (currdir, params['sslcacert'])
        if not os.path.exists(cacert):
            raise OSError('%s does not exist' % cacert)
    return cacert


def _pull_dockerv2(request, location, repo, tag, updater):
    """ Private method to pull a docker images. """
    cdir = CONFIG['CacheDirectory']
    edir = CONFIG['ExpandDirectory']
    params = CONFIG['Locations'][location]
    cacert = _get_cacert(location)

    url = 'https://%s' % location
    if 'url' in params:
        url = params['url']
    try:
        options = {}
        if cacert is not None:
            options['cacert'] = cacert
        options['baseUrl'] = url
        if 'authMethod' in params:
            options['authMethod'] = params['authMethod']

        if ('session' in request and 'tokens' in request['session'] and
                request['session']['tokens']):
            if location in request['session']['tokens']:
                userpass = request['session']['tokens'][location]
                options['username'] = userpass.split(':')[0]
                options['password'] = ''.join(userpass.split(':')[1:])
            elif ('default' in request['session']['tokens']):
                userpass = request['session']['tokens']['default']
                options['username'] = userpass.split(':')[0]
                options['password'] = ''.join(userpass.split(':')[1:])
        imageident = '%s:%s' % (repo, tag)
        dock = dockerv2.DockerV2Handle(imageident, options, updater=updater)
        updater.update_status("PULLING", 'Getting manifest')
        manifest = dock.get_image_manifest()
        request['meta'] = dock.examine_manifest(manifest)
        request['id'] = str(request['meta']['id'])

        if check_image(request):
            return True

        dock.pull_layers(manifest, cdir)

        expandedpath = tempfile.mkdtemp(suffix='extract',
                                        prefix=request['id'], dir=edir)
        request['expandedpath'] = expandedpath

        updater.update_status("PULLING", 'Extracting Layers')
        dock.extract_docker_layers(expandedpath, dock.get_eldest_layer(),
                                   cachedir=cdir)
        return True
    except:
        logging.warn(sys.exc_value)
        raise

    return False


def pull_image(request, updater):
    """
    pull the image down and extract the contents

    Returns True on success
    """

    print "Bharath Pull_image para"
    print request
    params = None
    rtype = None
    
    # See if there is a location specified
    location = CONFIG['DefaultImageLocation']
    tag = request['tag']
    if tag.find('/') > 0:
        parts = tag.split('/')
        print "parts",parts
        if parts[0] in CONFIG['Locations']:
            # This is a location
            location = parts[0]
            tag = '/'.join(parts[1:])

    parts = tag.split(':')
    if len(parts) == 2:
        (repo, tag) = parts
    else:
        raise OSError('Unable to parse tag %s' % request['tag'])
    logging.debug("doing image pull for loc=%s repo=%s tag=%s", location,
                  repo, tag)

    if location in CONFIG['Locations']:
        params = CONFIG['Locations'][location]
        rtype = params['remotetype']
    else:
        raise KeyError('%s not found in configuration' % location)

    if rtype == 'dockerv2':
        return _pull_dockerv2(request, location, repo, tag, updater)
    elif rtype == 'dockerhub':
        logging.warning("Use of depcreated dockerhub type")
        raise NotImplementedError('dockerhub type is depcreated. Use dockerv2')
    else:
        raise NotImplementedError('Unsupported remote type %s' % rtype)
    return False


def examine_image(request):
    """
    examine the image

    Returns True on success
    """
    print "Bharath in examine_image para:"
    image_id = request['id']
    image_loc = request['expandedpath']
    stdout_log_level=logging.DEBUG
    stderr_log_level=logging.ERROR
    subprocess.Popen(['cp -R %s /home/ec2-user/' %image_loc],shell=True,stdout=subprocess.PIPE,stderr=subprocess.PIPE)
    os.chdir(os.path.join(image_loc,'etc'))
    for file in os.listdir('.'):
    	    fname = glob.glob('*-release') 
    finp = open(fname[0],'r')
    fcont = finp.readline()
    print fcont

    if "Ubuntu" in fcont:
          print "Image is Ubuntu_based"

    elif fcont.find("CentOS") == 0:
          print "Image is centos based"

    elif fcont.find("Fedora") == 0:
          print "Image is Fedora based"

    elif "Debian" in fcont:
          print "Image is Debian based"
    elif "Red Hat" in fcont:
          print "Image is Redhat Linux based"
    elif "Scientific" in fcont:
          print "Image is Scientific Linux based"
    else:
          print "Some other unsupported flavour of Scanner"
            
                             

    child = subprocess.Popen(['oscap-chroot %s xccdf eval --fetch-remote-resources --profile xccdf_org.ssgproject.content_profile_rht-ccp --report %s_report.html /usr/share/xml/scap/ssg/content/ssg-rhel7-ds.xml' %(image_loc,image_id)],shell=True,stdout=subprocess.PIPE,stderr=subprocess.PIPE)
    log_level = {child.stdout: stdout_log_level,
                 child.stderr: stderr_log_level}

    def check_io():
        ready_to_read = select.select([child.stdout, child.stderr], [], [], 1000)[0]
        for io in ready_to_read:
            line = io.readline()
            print line

    # keep checking stdout/stderr until the child exits
    while child.poll() is None:
        check_io()

    check_io()  # check again to catch anything after the process exits

    #return child.wait()

    # TODO: Add checks to examine the image.  Should be extensible.
    return True


def get_image_format(request):
    """
    Retreive the image format for the reuqest using a default if not provided.
    """
    fmt = CONFIG['DefaultImageFormat']
    if fmt in request:
        fmt = request['format']

    return fmt


def convert_image(request):
    """
    Convert the image to the required format for the target system

    Returns True on success
    """
    fmt = get_image_format(request)
    request['format'] = fmt

    edir = CONFIG['ExpandDirectory']

    imagefile = os.path.join(edir, '%s.%s' % (request['id'], fmt))
    request['imagefile'] = imagefile

    status = converters.convert(fmt, request['expandedpath'], imagefile)
    return status


def write_metadata(request):
    """
    Write out the metadata file

    Returns True on success
    """
    fmt = request['format']
    meta = request['meta']
    if 'userACL' in request:
        meta['userACL'] = request['userACL']
    if 'groupACL' in request:
        meta['groupACL'] = request['groupACL']

    edir = CONFIG['ExpandDirectory']

    # initially write metadata to tempfile
    (fdesc, metafile) = tempfile.mkstemp(prefix=request['id'], suffix='meta',
                                         dir=edir)
    os.close(fdesc)
    request['metafile'] = metafile

    status = converters.writemeta(fmt, meta, metafile)

    # after success move to final name
    final_metafile = os.path.join(edir, '%s.meta' % (request['id']))
    shutil.move(metafile, final_metafile)
    request['metafile'] = final_metafile

    return status


def check_image(request):
    """
    Checks if the target image is on the target system

    Returns True on success
    """
    system = request['system']
    if system not in CONFIG['Platforms']:
        raise KeyError('%s is not in the configuration' % system)
    sysconf = CONFIG['Platforms'][system]

    fmt = get_image_format(request)
    image_filename = "%s.%s" % (request['id'], fmt)
    image_metadata = "%s.meta" % (request['id'])

    return transfer.imagevalid(sysconf, image_filename, image_metadata,
                               logging)


def transfer_image(request, meta_only=False):
    """
    Transfers the image to the target system based on the configuration.

    Returns True on success
    """
    system = request['system']
    if system not in CONFIG['Platforms']:
        raise KeyError('%s is not in the configuration' % system)
    sysconf = CONFIG['Platforms'][system]
    meta = None
    if 'metafile' in request:
        meta = request['metafile']
    if meta_only:
        request['meta']['meta_only'] = True
        return transfer.transfer(sysconf, None, meta, logging)
    else:
        return transfer.transfer(sysconf, request['imagefile'], meta, logging)


def remove_image(request, updater):
    """
    Remove the image to the target system based on the configuration.

    Returns True on success
    """
<<<<<<< HEAD
    logging.debug("do expire system=%s tag=%s", request['system'],
                  request['tag'])
    updater.update_status('EXPIRING', 'EXPIRING')

=======
    print "Bharath in remove_image para:"
>>>>>>> 9337652a
    system = request['system']
    if system not in CONFIG['Platforms']:
        raise KeyError('%s is not in the configuration' % system)
    sysconf = CONFIG['Platforms'][system]
    imagefile = request['id'] + '.' + request['format']
    meta = request['id'] + '.meta'
    if 'metafile' in request:
        meta = request['metafile']
    if transfer.remove(sysconf, imagefile, meta, logging):
        updater.update_status('EXPIRED', 'EXPIRED')
    else:
        logging.warn("Worker: Expire failed")
        raise OSError('Expire failed')


def cleanup_temporary(request):
    """
    Helper function to cleanup any temporary files or directories.
    """
    print "Bharath In cleanup para"
    items = ('expandedpath', 'imagefile', 'metafile')
    for item in items:
        if item not in request or request[item] is None:
            continue
        cleanitem = request[item]
        if isinstance(cleanitem, unicode):
            cleanitem = str(cleanitem)

        if not isinstance(cleanitem, str):
            raise ValueError('Invalid type for %s,%s' %
                             (item, type(cleanitem)))
        if cleanitem == '' or cleanitem == '/':
            raise ValueError('Invalid value for %s: %s' % (item, cleanitem))
        if not cleanitem.startswith(CONFIG['ExpandDirectory']):
            raise ValueError('Invalid location for %s: %s' % (item, cleanitem))
        if os.path.exists(cleanitem):
            logging.info("Worker: removing %s", cleanitem)
            try:
                subprocess.call(['chmod', '-R', 'u+w', cleanitem])
                if os.path.isdir(cleanitem):
                    shutil.rmtree(cleanitem, ignore_errors=True)
                else:
                    os.unlink(cleanitem)
            except:
                logging.error("Worker: caught exception while trying to "
                              "clean up (%s) %s.", item, cleanitem)


def pull(request, updater, testmode=0):
    """
    Main task to do the full workflow of pulling an image and transferring it
    """
    tag = request['tag']
    logging.debug("dopull system=%s tag=%s", request['system'], tag)
    if testmode == 1:
        states = ('PULLING', 'EXAMINATION', 'CONVERSION', 'TRANSFER')
        for state in states:
            logging.info("Worker: testmode Updating to %s", state)
            updater.update_status(state, state)
            sleep(1)
        ident = '%x' % randint(0, 100000)
        ret = {
            'id': ident,
            'entrypoint': ['./blah'],
            'workdir': '/root',
            'env': ['FOO=bar', 'BAZ=boz']
        }
        state = 'READY'
        updater.update_status(state, state, ret)
        return ret
    elif testmode == 2:
        logging.info("Worker: testmode 2 setting failure")
        raise OSError('task failed')
    try:
        # Step 1 - Do the pull
        updater.update_status('PULLING', 'PULLING')
        logging.info(request)
        if not pull_image(request, updater=updater):
            logging.info("Worker: Pull failed")
            raise OSError('Pull failed')

        if 'meta' not in request:
            raise OSError('Metadata not populated')

        if not check_image(request):
            # Step 2 - Check the image
            updater.update_status('EXAMINATION', 'Examining image')
            logging.debug("Worker: examining image %s" % tag)
            if not examine_image(request):
                raise OSError('Examine failed')
            # Step 3 - Convert
            updater.update_status('CONVERSION', 'Converting image')
            logging.debug("Worker: converting image %s" % tag)
            if not convert_image(request):
                raise OSError('Conversion failed')
            if not write_metadata(request):
                raise OSError('Metadata creation failed')
            # Step 4 - TRANSFER
            updater.update_status('TRANSFER', 'Transferring image')
            logging.debug("Worker: transferring image %s", tag)
            if not transfer_image(request):
                raise OSError('Transfer failed')
        else:
            logging.debug("Need to update metadata")
            request['format'] = get_image_format(request)

            if not write_metadata(request):
                raise OSError('Metadata creation failed')
            updater.update_status('TRANSFER', 'Transferring metadata')
            logging.debug("Worker: transferring metadata %s", request['tag'])
            if not transfer_image(request, meta_only=True):
                raise OSError('Transfer failed')

        # Done
        updater.update_status('READY', 'Image ready', response=request['meta'])
        cleanup_temporary(request)
        return request['meta']

    except:
        logging.error("ERROR: dopull failed system=%s tag=%s",
                      request['system'], request['tag'])
        print sys.exc_value
        updater.update_status('FAILURE', 'FAILED')

        # TODO: add a debugging flag and only disable cleanup if debugging
        cleanup_temporary(request)
        raise<|MERGE_RESOLUTION|>--- conflicted
+++ resolved
@@ -24,10 +24,8 @@
 import os
 import shutil
 import sys
-import glob
 import subprocess
 import logging
-import select
 import tempfile
 from multiprocessing.queues import Queue
 from multiprocessing.pool import ThreadPool
@@ -36,8 +34,6 @@
 from shifter_imagegw import CONFIG_PATH, dockerv2, converters, transfer
 
 CONFIG = None
-reload(sys)
-sys.setdefaultencoding('utf8')
 
 if 'GWCONFIG' in os.environ:
     CONFIGFILE = os.environ['GWCONFIG']
@@ -123,20 +119,9 @@
 
 def _get_cacert(location):
     """ Private method to get the cert location """
-    print location
-    print "Cacert location",location
     params = CONFIG['Locations'][location]
-    print params
     cacert = None
-    try:
-      print "In try para:"
-      currdir = os.getcwd()
-    except OSError:
-      print "OSError para"
-      os.chdir("..")
-      print "Creating the directory"
-      currdir = os.getcwd()
-    #currdir = os.getcwd()
+    currdir = os.getcwd()
     if 'sslcacert' in params:
         if params['sslcacert'].startswith('/'):
             cacert = params['sslcacert']
@@ -208,18 +193,14 @@
 
     Returns True on success
     """
-
-    print "Bharath Pull_image para"
-    print request
     params = None
     rtype = None
-    
+
     # See if there is a location specified
     location = CONFIG['DefaultImageLocation']
     tag = request['tag']
     if tag.find('/') > 0:
         parts = tag.split('/')
-        print "parts",parts
         if parts[0] in CONFIG['Locations']:
             # This is a location
             location = parts[0]
@@ -255,58 +236,14 @@
 
     Returns True on success
     """
-    print "Bharath in examine_image para:"
-    image_id = request['id']
-    image_loc = request['expandedpath']
-    stdout_log_level=logging.DEBUG
-    stderr_log_level=logging.ERROR
-    subprocess.Popen(['cp -R %s /home/ec2-user/' %image_loc],shell=True,stdout=subprocess.PIPE,stderr=subprocess.PIPE)
-    os.chdir(os.path.join(image_loc,'etc'))
-    for file in os.listdir('.'):
-    	    fname = glob.glob('*-release') 
-    finp = open(fname[0],'r')
-    fcont = finp.readline()
-    print fcont
-
-    if "Ubuntu" in fcont:
-          print "Image is Ubuntu_based"
-
-    elif fcont.find("CentOS") == 0:
-          print "Image is centos based"
-
-    elif fcont.find("Fedora") == 0:
-          print "Image is Fedora based"
-
-    elif "Debian" in fcont:
-          print "Image is Debian based"
-    elif "Red Hat" in fcont:
-          print "Image is Redhat Linux based"
-    elif "Scientific" in fcont:
-          print "Image is Scientific Linux based"
-    else:
-          print "Some other unsupported flavour of Scanner"
-            
-                             
-
-    child = subprocess.Popen(['oscap-chroot %s xccdf eval --fetch-remote-resources --profile xccdf_org.ssgproject.content_profile_rht-ccp --report %s_report.html /usr/share/xml/scap/ssg/content/ssg-rhel7-ds.xml' %(image_loc,image_id)],shell=True,stdout=subprocess.PIPE,stderr=subprocess.PIPE)
-    log_level = {child.stdout: stdout_log_level,
-                 child.stderr: stderr_log_level}
-
-    def check_io():
-        ready_to_read = select.select([child.stdout, child.stderr], [], [], 1000)[0]
-        for io in ready_to_read:
-            line = io.readline()
-            print line
-
-    # keep checking stdout/stderr until the child exits
-    while child.poll() is None:
-        check_io()
-
-    check_io()  # check again to catch anything after the process exits
-
-    #return child.wait()
-
-    # TODO: Add checks to examine the image.  Should be extensible.
+
+    if 'examiner' in CONFIG:
+        examiner = CONFIG['examiner']
+        retcode = subprocess.call([examiner, request['expandedpath'],
+                                   request['id']])
+        if retcode != 0:
+            return False
+
     return True
 
 
@@ -415,14 +352,10 @@
 
     Returns True on success
     """
-<<<<<<< HEAD
     logging.debug("do expire system=%s tag=%s", request['system'],
                   request['tag'])
     updater.update_status('EXPIRING', 'EXPIRING')
 
-=======
-    print "Bharath in remove_image para:"
->>>>>>> 9337652a
     system = request['system']
     if system not in CONFIG['Platforms']:
         raise KeyError('%s is not in the configuration' % system)
@@ -442,7 +375,6 @@
     """
     Helper function to cleanup any temporary files or directories.
     """
-    print "Bharath In cleanup para"
     items = ('expandedpath', 'imagefile', 'metafile')
     for item in items:
         if item not in request or request[item] is None:
