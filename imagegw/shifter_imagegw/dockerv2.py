--- conflicted
+++ resolved
@@ -32,7 +32,7 @@
 ##     National Laboratory, U.S. Dept. of Energy nor the names of its
 ##     contributors may be used to endorse or promote products derived from this
 ##     software without specific prior written permission.`
-## 
+##
 ## See LICENSE for full text.
 
 # Option to use a SOCKS proxy
@@ -467,7 +467,7 @@
 
             ## get directory of tar contents
             layerMembers = tfp.getmembers()
-     
+
             ## remove all illegal files
             layerMembers = filterLayer(layerMembers, 'dev/')
             layerMembers = filterLayer(layerMembers, '/')
@@ -498,16 +498,13 @@
             for idx,ancsLayer in enumerate(layerPaths):
                 ancsLayer = [ x for x in ancsLayer if not x.name in notdirs ]
                 layerPaths[idx] = ancsLayer
-            
+
             ## push this layer into the collection
             layerPaths.append(layerMembers)
             tfp.close()
 
             layer = layer['child']
 
-<<<<<<< HEAD
-# Deprecated: Just use the object above
-=======
 
         ## extract the selected files
         layerIdx = 0
@@ -523,8 +520,8 @@
 
         ## fix permissions on the extracted files
         subprocess.call(['chmod', '-R', 'a+rX,u+w', basePath])
-            
->>>>>>> d52b1555
+
+# Deprecated: Just use the object above
 def pullImage(options, baseUrl, repo, tag, cachedir='./', expanddir='./', cacert=None, username=None, password=None):
     """
     pullImage - Uber function to pull the manifest, layers, and extract the layers
