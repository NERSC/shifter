#!/usr/bin/env python

import os
import subprocess

"""
Shifter, Copyright (c) 2015, The Regents of the University of California,
through Lawrence Berkeley National Laboratory (subject to receipt of any
required approvals from the U.S. Dept. of Energy).  All rights reserved.

Redistribution and use in source and binary forms, with or without
modification, are permitted provided that the following conditions are met:
 1. Redistributions of source code must retain the above copyright notice,
    this list of conditions and the following disclaimer.
 2. Redistributions in binary form must reproduce the above copyright notice,
    this list of conditions and the following disclaimer in the documentation
    and/or other materials provided with the distribution.
 3. Neither the name of the University of California, Lawrence Berkeley
    National Laboratory, U.S. Dept. of Energy nor the names of its
    contributors may be used to endorse or promote products derived from this
    software without specific prior written permission.`

See LICENSE for full text.
"""
def _shCmd(system, *args):
    if len(args) == 0:
        return None
    return args

def _cpCmd(system, localfile, targetfile):
    return ['cp', localfile, targetfile]

def _sshCmd(system, *args):
    if len(args) == 0:
        return None

    ssh = ['ssh']

    ### TODO think about if the host selection needs to be smarter
    ### also, is this guaranteed to be an iterable object?
    hostname = system['host'][0]
    username = system['ssh']['username']
    if 'key' in system['ssh']:
        ssh.extend(['-i','%s' % system['ssh']['key']])
    if 'sshCmdOptions' in system['ssh']:
        ssh.extend(system['ssh']['sshCmdOptions'])
    ssh.extend(['%s@%s' % (username, hostname)])
    ssh.extend(args)
    return ssh

def _scpCmd(system, localfile, remotefile):
    ssh = ['scp']

    ### TODO think about if the host selection needs to be smarter
    ### also, is this guaranteed to be an iterable object?
    hostname = system['host'][0]
    username = system['ssh']['username']
    if 'key' in system['ssh']:
        ssh.extend(['-i','%s' % system['ssh']['key']])
    if 'scpCmdOptions' in system['ssh']:
        ssh.extend(system['ssh']['scpCmdOptions'])
    ssh.extend([localfile, '%s@%s:%s' % (username, hostname, remotefile)])
    return ssh

def _execAndLog(cmd, logger):
    if logger is not None:
        logger.info("about to exec: %s" % ' '.join(cmd))
    proc = subprocess.Popen(cmd, stdout=subprocess.PIPE, stderr=subprocess.PIPE)
    if proc is None:
        if logger is not None:
            logger.error("Could not execute '%s'" % ' '.join(cmd))
        return
    stdout,stderr = proc.communicate()
    if logger is not None:
        if stdout is not None and len(stdout) > 0:
            logger.debug("%s stdout: %s" % (cmd[0], stdout.strip()))
        if stderr is not None and len(stderr) > 0:
            logger.error("%s stderr: %s" % (cmd[0], stderr.strip()))
    return proc.returncode

def copy_file(filename, system, logger=None):
    shCmd = None
    cpCmd = None
    baseRemotePath = None
    if system['accesstype'] == 'local':
        shCmd = _shCmd
        cpCmd = _cpCmd
        baseRemotePath = system['local']['imageDir']
    elif system['accesstype'] == 'remote':
        shCmd = _sshCmd
        cpCmd = _scpCmd
        baseRemotePath = system['ssh']['imageDir']
    else:
        raise NotImplementedError('%s is not supported as a transfer type' % system['accesstype'])

<<<<<<< HEAD
def copy_remote(filename,system):
    (basePath,imageFilename) = os.path.split(filename)
    ssh=system['ssh']
    remoteFilename = os.path.join(ssh['imageDir'], imageFilename)
    scpCmd = ['scp']
    if 'key' in ssh:
        scpCmd.extend(['-i','%s'%ssh['key']])
    if 'scpCmdOptions' in system:
        scpCmd.extend(system['scpCmdOptions'])
    hostname=system['host'][0]
    # TODO: Add command to pre-create the file with the right striping
    scpCmd.extend([filename,'%s@%s:%s' % (ssh['username'],hostname, remoteFilename)])
    fdnull=open('/dev/null','w')

    ret = subprocess.call(scpCmd)#, stdout=fdnull, stderr=fdnull)
    return ret == 0

def copy_local(filename,system):
    (basePath,imageFilename) = os.path.split(filename)
    local=system['local']
    targetFilename = os.path.join(local['imageDir'], imageFilename)
    cpCmd = ['cp']
    if 'cpCmdOptions' in system:
        cpCmd.extend(system['cpCmdOptions'])
    # TODO: Add command to pre-create the file with the right striping
    cpCmd.extend([filename, targetFilename])
    fdnull=open('/dev/null','w')

    ret = subprocess.call(cpCmd)#, stdout=fdnull, stderr=fdnull)
    return ret == 0

def remove_remote(filename,system):
    (basePath,imageFilename) = os.path.split(filename)
    ssh=system['ssh']
    remoteFilename = os.path.join(ssh['imageDir'], imageFilename)
    sshCmd = ['ssh']
    if 'key' in ssh:
        sshCmd.extend(['-i','%s'%ssh['key']])
    if 'sshCmdOptions' in system:
        sshCmd.extend(system['scpCmdOptions'])
    hostname=system['host'][0]
    sshCmd.extend([hostname,'rm', remoteFilename])
    ret = subprocess.call(sshCmd)
    return ret == 0

def remove_local(filename,system):
    (basePath,imageFilename) = os.path.split(filename)
    targetFilename = os.path.join(system['local']['imageDir'], imageFilename)
    os.unlink(targetFilename)
    return True

def transfer(system,imagePath,metadataPath=None):
    atype=system['accesstype']
    if atype=='remote':
        if metadataPath is not None:
            copy_remote(metadataPath, system)
        if copy_remote(imagePath,system):
            return True
        else:
            print "Copy failed"
            return False
    elif atype=='local':
        if metadataPath is not None:
            copy_local(metadataPath, system)
        if copy_local(imagePath,system):
            return True
        else:
            print "Copy failed"
            return False
    else:
        raise NotImplementedError('%s is not supported as a transfer type'%atype)
    return False

def remove(system,imagePath,metadataPath=None):
    atype=system['accesstype']
    if atype=='remote':
        if metadataPath is not None:
            remove_remote(metadataPath, system)
        if remove_remote(imagePath,system):
            return True
        else:
            print "Remove failed"
            return False
    elif atype=='local':
        if metadataPath is not None:
            remove_local(metadataPath, system)
        if remove_local(imagePath,system):
            return True
        else:
            print "Remove failed"
            return False
    else:
        raise NotImplementedError('%s is not supported as a remove transfer type'%atype)
=======
    (basePath,imageFilename) = os.path.split(filename)
    remoteFilename = os.path.join(baseRemotePath, imageFilename)
    remoteTempFilename = os.path.join(baseRemotePath, '%s.XXXXXX.partial' % imageFilename)

    # pre-create the file with a temporary name
    # TODO: Add command to setup the file with the right striping
    preCreate = shCmd(system, 'mktemp', remoteTempFilename)
    if logger is not None:
        logger.info('about to exec: %s' % ' '.join(preCreate))
    proc = subprocess.Popen(preCreate, stdout=subprocess.PIPE, stderr=subprocess.PIPE)
    remoteTempFilename = None
    if proc is not None:
    	stdout,stderr = proc.communicate()
        if proc.returncode == 0:
            remoteTempFilename = stdout.strip()
        else:
            raise OSError('Failed to precreate transfer file, %s (%d)' % (stderr, proc.returncode))
        if len(stderr) > 0 and logger is not None:
            logger.error("%s stderr: %s" % (preCreate[0], stderr.strip()))

    if remoteTempFilename is None or not remoteTempFilename.startswith(baseRemotePath):
        raise OSError('Got unexpected response back from tempfile precreation: %s' % stdout)
    
    copyret = None
    try:
        copy = cpCmd(system, filename, remoteTempFilename)
        copyret = _execAndLog(copy, logger)
    except:
        rmCmd = shCmd(system, 'rm', remoteTempFilename)
        _execAndLog(rmCmd, logger)
        raise

    if copyret == 0:
        try:
            mvCmd = shCmd(system, 'mv', remoteTempFilename, remoteFilename)
            ret = _execAndLog(mvCmd, logger)
            return ret == 0
        except:
            ### we might also need to remove remoteFilename in this case
            rmCmd = shCmd(system, 'rm', remoteTempFilename)
            _execAndLog(rmCmd, logger)
            raise
    return False

def transfer(system,imagePath,metadataPath=None,logger=None):
    if metadataPath is not None:
        copy_file(metadataPath, system, logger)
    if copy_file(imagePath,system, logger):
        return True
    if logger is not None:
        logger.error("Transfer of %s failed" % imagePath)
>>>>>>> ef79b133
    return False<|MERGE_RESOLUTION|>--- conflicted
+++ resolved
@@ -93,101 +93,6 @@
     else:
         raise NotImplementedError('%s is not supported as a transfer type' % system['accesstype'])
 
-<<<<<<< HEAD
-def copy_remote(filename,system):
-    (basePath,imageFilename) = os.path.split(filename)
-    ssh=system['ssh']
-    remoteFilename = os.path.join(ssh['imageDir'], imageFilename)
-    scpCmd = ['scp']
-    if 'key' in ssh:
-        scpCmd.extend(['-i','%s'%ssh['key']])
-    if 'scpCmdOptions' in system:
-        scpCmd.extend(system['scpCmdOptions'])
-    hostname=system['host'][0]
-    # TODO: Add command to pre-create the file with the right striping
-    scpCmd.extend([filename,'%s@%s:%s' % (ssh['username'],hostname, remoteFilename)])
-    fdnull=open('/dev/null','w')
-
-    ret = subprocess.call(scpCmd)#, stdout=fdnull, stderr=fdnull)
-    return ret == 0
-
-def copy_local(filename,system):
-    (basePath,imageFilename) = os.path.split(filename)
-    local=system['local']
-    targetFilename = os.path.join(local['imageDir'], imageFilename)
-    cpCmd = ['cp']
-    if 'cpCmdOptions' in system:
-        cpCmd.extend(system['cpCmdOptions'])
-    # TODO: Add command to pre-create the file with the right striping
-    cpCmd.extend([filename, targetFilename])
-    fdnull=open('/dev/null','w')
-
-    ret = subprocess.call(cpCmd)#, stdout=fdnull, stderr=fdnull)
-    return ret == 0
-
-def remove_remote(filename,system):
-    (basePath,imageFilename) = os.path.split(filename)
-    ssh=system['ssh']
-    remoteFilename = os.path.join(ssh['imageDir'], imageFilename)
-    sshCmd = ['ssh']
-    if 'key' in ssh:
-        sshCmd.extend(['-i','%s'%ssh['key']])
-    if 'sshCmdOptions' in system:
-        sshCmd.extend(system['scpCmdOptions'])
-    hostname=system['host'][0]
-    sshCmd.extend([hostname,'rm', remoteFilename])
-    ret = subprocess.call(sshCmd)
-    return ret == 0
-
-def remove_local(filename,system):
-    (basePath,imageFilename) = os.path.split(filename)
-    targetFilename = os.path.join(system['local']['imageDir'], imageFilename)
-    os.unlink(targetFilename)
-    return True
-
-def transfer(system,imagePath,metadataPath=None):
-    atype=system['accesstype']
-    if atype=='remote':
-        if metadataPath is not None:
-            copy_remote(metadataPath, system)
-        if copy_remote(imagePath,system):
-            return True
-        else:
-            print "Copy failed"
-            return False
-    elif atype=='local':
-        if metadataPath is not None:
-            copy_local(metadataPath, system)
-        if copy_local(imagePath,system):
-            return True
-        else:
-            print "Copy failed"
-            return False
-    else:
-        raise NotImplementedError('%s is not supported as a transfer type'%atype)
-    return False
-
-def remove(system,imagePath,metadataPath=None):
-    atype=system['accesstype']
-    if atype=='remote':
-        if metadataPath is not None:
-            remove_remote(metadataPath, system)
-        if remove_remote(imagePath,system):
-            return True
-        else:
-            print "Remove failed"
-            return False
-    elif atype=='local':
-        if metadataPath is not None:
-            remove_local(metadataPath, system)
-        if remove_local(imagePath,system):
-            return True
-        else:
-            print "Remove failed"
-            return False
-    else:
-        raise NotImplementedError('%s is not supported as a remove transfer type'%atype)
-=======
     (basePath,imageFilename) = os.path.split(filename)
     remoteFilename = os.path.join(baseRemotePath, imageFilename)
     remoteTempFilename = os.path.join(baseRemotePath, '%s.XXXXXX.partial' % imageFilename)
@@ -232,6 +137,28 @@
             raise
     return False
 
+#def remove_local(filename,system):
+#    (basePath,imageFilename) = os.path.split(filename)
+#    targetFilename = os.path.join(system['local']['imageDir'], imageFilename)
+#    os.unlink(targetFilename)
+#    return True
+
+def remove_file(filename, system, logger=None):
+    shCmd = None
+    baseRemotePath = None
+    if system['accesstype'] == 'local':
+        shCmd = _shCmd
+        baseRemotePath = system['local']['imageDir']
+    elif system['accesstype'] == 'remote':
+        shCmd = _sshCmd
+        baseRemotePath = system['ssh']['imageDir']
+    (basePath,imageFilename) = os.path.split(filename)
+    remoteFilename = os.path.join(baseRemotePath, imageFilename)
+    rmCmd = shCmd(system, 'rm','-f', remoteFilename)
+    _execAndLog(rmCmd, logger)
+    return True
+
+
 def transfer(system,imagePath,metadataPath=None,logger=None):
     if metadataPath is not None:
         copy_file(metadataPath, system, logger)
@@ -239,5 +166,13 @@
         return True
     if logger is not None:
         logger.error("Transfer of %s failed" % imagePath)
->>>>>>> ef79b133
+    return False
+
+def remove(system,imagePath,metadataPath=None,logger=None):
+    if metadataPath is not None:
+        remove_file(metadataPath, system)
+    if remove_file(imagePath,system):
+        return True
+    if logger is not None:
+        logger.error("Remove of %s failed" % imagePath)
     return False