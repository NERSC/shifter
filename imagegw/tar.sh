#!/bin/bash
#
# Wrapper for tar to fix permissions on a directory prior to
# extracting.  Otherwise the untar will fail as non-root
if [ -e /bin/tar ] ; then
  TAR=/bin/tar
elif [ -e /usr/bin/tar ] ; then
  TAR=/usr/bin/tar
else
  echo "tar not found" 1>&2
  exit 1
fi

# Just catch the cases where imagegw is likely running it
if [ "$1" == 'xf' ] && [ "$3" == "-C" ] ; then
  file=$2
  d=$4
  # Scan the tar file looking for non-writeable directories
<<<<<<< HEAD
  for f in $(tar tvf $file|grep ^d|sed 's/[^:]*:.. //') ; do
=======
  for f in $($TAR tvf $file|grep ^d|sed 's/[^:]*:.. //') ; do
>>>>>>> b312813b
    if [ -d "$d/$f" ] ; then
      chmod +w "$d/$f"
      #echo $d/$f
    fi
  done
fi
<<<<<<< HEAD
exec tar "$@"
=======
exec $TAR "$@"
>>>>>>> b312813b
<|MERGE_RESOLUTION|>--- conflicted
+++ resolved
@@ -16,19 +16,11 @@
   file=$2
   d=$4
   # Scan the tar file looking for non-writeable directories
-<<<<<<< HEAD
-  for f in $(tar tvf $file|grep ^d|sed 's/[^:]*:.. //') ; do
-=======
   for f in $($TAR tvf $file|grep ^d|sed 's/[^:]*:.. //') ; do
->>>>>>> b312813b
     if [ -d "$d/$f" ] ; then
       chmod +w "$d/$f"
       #echo $d/$f
     fi
   done
 fi
-<<<<<<< HEAD
-exec tar "$@"
-=======
-exec $TAR "$@"
->>>>>>> b312813b
+exec $TAR "$@"