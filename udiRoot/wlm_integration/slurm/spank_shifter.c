--- conflicted
+++ resolved
@@ -359,7 +359,7 @@
     char buffer[PATH_MAX];
     /* check and see if there is an existing configuration */
     memset(&statData, 0, sizeof(struct stat));
-    snprintf(buffer, 1024, "%s%s/var/shifterConfig.json", udiConfig->nodeContextPrefix, udiConfig->udiMountPoint);
+    snprintf(buffer, 1024, "%s/var/shifterConfig.json", udiConfig->udiMountPoint);
     if (stat(buffer, &statData) == 0) {
         int stepd_fd = 0;
         int i = 0;
@@ -692,11 +692,7 @@
     /* check and see if there is an existing configuration */
     struct stat statData;
     memset(&statData, 0, sizeof(struct stat));
-<<<<<<< HEAD
-    snprintf(buffer, 1024, "%s/var/shifterConfig.json", udiConfig->udiRootPath);
-=======
-    snprintf(buffer, PATH_MAX, "%s%s/var/shifterConfig.json", udiConfig->nodeContextPrefix, udiConfig->udiMountPoint);
->>>>>>> d4e75862
+    snprintf(buffer, PATH_MAX, "%s/var/shifterConfig.json", udiConfig->udiMountPoint);
     if (stat(buffer, &statData) == 0) {
         /* oops, already something there -- do not run setupRoot
          * this is probably going to be an issue for the job, however the 
@@ -828,7 +824,7 @@
 
     slurm_error("after setupRoot");
 
-    snprintf(buffer, PATH_MAX, "%s%s/var/shifterSlurm.jobid", udiConfig->nodeContextPrefix, udiConfig->udiMountPoint);
+    snprintf(buffer, PATH_MAX, "%s/var/shifterSlurm.jobid", udiConfig->udiMountPoint);
     FILE *fp = fopen(buffer, "w");
     if (fp == NULL) {
         slurm_error("shifter_prolog: failed to open file %s\n", buffer);
@@ -905,41 +901,7 @@
         EPILOG_ERROR("Couldnt get job id", ESPANK_ERROR);
     }
 
-<<<<<<< HEAD
-    memory_cgroup_base = find_memory_cgroup_base(argc, argv);
-    if (memory_cgroup_base != NULL) {
-        cgroup_path = alloc_strgenf("%s/shifter/uid_%d/job_%d/ssh/tasks", memory_cgroup_base, uid, job);
-        slurm_debug("shifter_epilog: cgroup_path is %s", cgroup_path);
-        while (retry < 10) {
-            int count = 0;
-            cgroup_tasks = fopen(cgroup_path, "r");
-            if (cgroup_tasks == NULL) break;
-            while (!feof(cgroup_tasks) && !ferror(cgroup_tasks)) {
-                size_t nread = getline(&lineBuffer, &lineBuffer_sz, cgroup_tasks);
-                int pid = 0;
-                if (nread == 0 || feof(cgroup_tasks) || ferror(cgroup_tasks)) {
-                    break;
-                }
-                pid = atoi(lineBuffer);
-                if (pid == 0) continue;
-                slurm_debug("shifter_epilog: sending SIGKILL to %d", pid);
-                kill(pid, SIGKILL);
-            }
-            fclose(cgroup_tasks);
-            if (count == 0) break;
-            retry++;
-        }
-        if (lineBuffer != NULL) {
-            free(lineBuffer);
-            lineBuffer = NULL;
-        }
-        free(cgroup_path);
-    }
-
     snprintf(path, PATH_MAX, "%s/sbin/unsetupRoot", udiConfig->udiRootPath);
-=======
-    snprintf(path, PATH_MAX, "%s%s/sbin/unsetupRoot", udiConfig->nodeContextPrefix, udiConfig->udiRootPath);
->>>>>>> d4e75862
     epilogueArgs[0] = path;
     epilogueArgs[1] = NULL;
     int status = forkAndExecvLogToSlurm("unsetupRoot", epilogueArgs);
