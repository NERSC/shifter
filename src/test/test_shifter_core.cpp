/** @file test_shifter_core.cpp
 *  @brief Tests for library for setting up and tearing down user-defined images
 *
 *  @author Douglas M. Jacobsen <dmjacobsen@lbl.gov>
 */

/* Shifter, Copyright (c) 2016, The Regents of the University of California,
 * through Lawrence Berkeley National Laboratory (subject to receipt of any
 * required approvals from the U.S. Dept. of Energy).  All rights reserved.
 * 
 * Redistribution and use in source and binary forms, with or without
 * modification, are permitted provided that the following conditions are met:
 *  1. Redistributions of source code must retain the above copyright notice,
 *     this list of conditions and the following disclaimer.
 *  2. Redistributions in binary form must reproduce the above copyright notice,
 *     this list of conditions and the following disclaimer in the documentation
 *     and/or other materials provided with the distribution.
 *  3. Neither the name of the University of California, Lawrence Berkeley
 *     National Laboratory, U.S. Dept. of Energy nor the names of its
 *     contributors may be used to endorse or promote products derived from this
 *     software without specific prior written permission.
 * 
 * See LICENSE for full text.
 */

#include <CppUTest/CommandLineTestRunner.h>
#include <exception>
#include <algorithm>
#include <vector>
#include <string>
#include <iostream>

#include <grp.h>
#include <stdlib.h>

#include "ImageData.h"
#include "UdiRootConfig.h"
#include "shifter_core.h"
#include "utility.h"
#include "VolumeMap.h"
#include "MountList.h"
#include <fcntl.h>

extern "C" {
int _shifterCore_bindMount(UdiRootConfig *config, MountList *mounts, const char *from, const char *to, int ro, int overwrite);
int _shifterCore_copyFile(const char *cpPath, const char *source, const char *dest, int keepLink, uid_t owner, gid_t group, mode_t mode);
}

extern char** environ;

#ifdef NOTROOT
#define ISROOT 0
#else
#define ISROOT 1
#endif
#ifndef DANGEROUSTESTS
#define DANGEROUSTESTS 0
#endif

using namespace std;

int setupLocalRootVFSConfig(UdiRootConfig **config, ImageData **image, const char *tmpDir, const char *cwd) {
    *config = (UdiRootConfig *) malloc(sizeof(UdiRootConfig));
    *image = (ImageData *) malloc(sizeof(ImageData));

    const char *basePath = getenv("srcdir");
    if (basePath == NULL) {
        basePath = cwd;
    }

    memset(*config, 0, sizeof(UdiRootConfig));
    memset(*image, 0, sizeof(ImageData));

    (*image)->type = strdup("local");
    parse_ImageData((*image)->type, strdup("/"), *config, *image);
    (*config)->udiMountPoint = strdup(tmpDir);
    (*config)->udiRootPath = alloc_strgenf("/usr", basePath);
    (*config)->rootfsType = strdup(ROOTFS_TYPE);
    (*config)->etcPath = alloc_strgenf("%s/%s", basePath, "etc");
    (*config)->cpPath = strdup("/bin/cp");
    (*config)->mvPath = strdup("/bin/mv");
    (*config)->ddPath = strdup("/bin/dd");
    (*config)->chmodPath = strdup("/bin/chmod");
    (*config)->perNodeCachePath = strdup("/tmp");
    (*config)->allowLocalChroot = 1;
    (*config)->target_uid = 1000;
    (*config)->target_gid = 1000;
    (*config)->mountPropagationStyle = VOLMAP_FLAG_PRIVATE;
    return 0;
}


TEST_GROUP(ShifterCoreTestGroup) {
    bool isRoot;
    char *tmpDir;
    char cwd[PATH_MAX];
    vector<string> tmpFiles;
    vector<string> tmpDirs;

    void setup() {
        bool isRoot = getuid() == 0;
        bool macroIsRoot = ISROOT == 1;
        getcwd(cwd, PATH_MAX);
        tmpDir = strdup("/tmp/shifter.XXXXXX");
        if (isRoot && !macroIsRoot) {
            fprintf(stderr, "WARNING: the bulk of the functional tests are"
                    " disabled because the test suite is compiled with "
                    "-DNOTROOT, but could have run since you have root "
                    "privileges.");
        } else if (!isRoot && macroIsRoot) {
            fprintf(stderr, "WARNING: the test suite is built to run root-"
                    "privileged tests, but you don't have those privileges."
                    " Several tests will fail.");
        }
        if (mkdtemp(tmpDir) == NULL) {
            fprintf(stderr, "WARNING mkdtemp failed, some tests will crash.\n");
        }
    }

    void teardown() {
        MountList mounts;
        memset(&mounts, 0, sizeof(MountList));
        parse_MountList(&mounts);
        for (size_t idx = 0; idx < tmpFiles.size(); idx++) {
            unlink(tmpFiles[idx].c_str());
        }
        tmpFiles.clear();
        for (size_t idx = 0; idx < tmpDirs.size(); idx++) {
            rmdir(tmpDirs[idx].c_str());
        }
        tmpDirs.clear();
        if (find_MountList(&mounts, tmpDir) != NULL) {
            unmountTree(&mounts, tmpDir);
        }
        chdir(cwd);
        rmdir(tmpDir);
        free(tmpDir);
        free_MountList(&mounts, 0);
    }

};

TEST(ShifterCoreTestGroup, check_find_process_by_cmdline) {
    const char *basepath = getenv("srcdir");
    if (basepath == NULL) {
        basepath = ".";
    }
    char *cmd = alloc_strgenf("%s/shifter_sleep_test", basepath);
    char *args[] = {cmd, cmd, NULL};

    pid_t pid = fork();
    if (pid == 0) {
        execv(args[0], args);
        exit(127);
    }
    CHECK(pid > 0);
    usleep(1000000);

    pid_t discovered = shifter_find_process_by_cmdline(cmd);
    printf("pid: %d, discovered: %d, %s\n", pid, discovered, cmd);
    CHECK(pid == discovered);

    CHECK(kill(pid, SIGTERM) == 0);

    CHECK(shifter_find_process_by_cmdline(NULL) == -1);

    free(cmd);
};

#ifdef NOTROOT
IGNORE_TEST(ShifterCoreTestGroup, CopyFile_basic) {
#else
TEST(ShifterCoreTestGroup, CopyFile_basic) {
#endif
    char *toFile = NULL;
    char *ptr = NULL;
    int ret = 0;
    struct stat statData;

    toFile = alloc_strgenf("%s/passwd", tmpDir);

    /* check invalid input */
    ret = _shifterCore_copyFile("/bin/cp", NULL, toFile, 0, INVALID_USER, INVALID_GROUP, 0644);
    CHECK(ret != 0);
    ret = _shifterCore_copyFile("/bin/cp", "/etc/passwd", NULL, 0, INVALID_USER, INVALID_GROUP, 0644);
    CHECK(ret != 0);

    /* should succeed */
    ret = _shifterCore_copyFile("/bin/cp", "/etc/passwd", toFile, 0, INVALID_USER, INVALID_GROUP, 0644);
    tmpFiles.push_back(toFile);
    CHECK(ret == 0);

    ret = lstat(toFile, &statData);
    CHECK(ret == 0);
    CHECK((statData.st_mode & (S_IRWXU | S_IRWXG | S_IRWXO)) == 0644)

    ret = unlink(toFile);
    CHECK(ret == 0);

    ret = _shifterCore_copyFile("/bin/cp", "/etc/passwd", toFile, 0, INVALID_USER, INVALID_GROUP, 0755);
    CHECK(ret == 0);

    ret = lstat(toFile, &statData);
    CHECK(ret == 0);
    CHECK((statData.st_mode & (S_IRWXU | S_IRWXG | S_IRWXO)) == 0755)

    ret = unlink(toFile);
    CHECK(ret == 0);
    free(toFile);
}

int jailbreak() {
    chdir("/");
    int fd = open("/", O_DIRECTORY);
    mkdir("break", 0755);
    chdir("break");
    chroot(".");
    fchdir(fd);

    for ( ; ; ) {
        struct stat dot;
        struct stat dotdot;

        if (stat(".", &dot) != 0) break;
        if (stat("..", &dotdot) != 0) break;

        if (dot.st_ino == dotdot.st_ino) {
            return chroot(".");
        }
        chdir("..");
    }
    return 1;
}

#define SETUP_CHROOT(path) \
    CHECK(chdir(path) == 0);\
    CHECK(chroot(".") == 0);\
    {

#define CHECK_CHROOT(statement, returndir) \
    CHECK(statement);\
    }\
    CHECK(jailbreak() == 0);\
    printf("returning to %s\n", returndir);\
    CHECK(chdir(returndir) == 0);

#define END_CHROOT(returndir) \
    }\
    CHECK(jailbreak() == 0);\
    printf("returning to %s\n", returndir);\
    CHECK(chdir(returndir) == 0);


#ifdef NOTROOT
IGNORE_TEST(ShifterCoreTestGroup, test_getgrouplist_basic) {
#else
TEST(ShifterCoreTestGroup, test_getgrouplist_basic) {
#endif
    gid_t *groups = NULL;
    int ngroups = 0;
    pid_t pid = 0;
    int ret = 0;

    /* set bad data to ensure it gets reset correctly */
    ngroups = 1;
    char *returndir = get_current_dir_name();

    /* make sure fails if user is NULL */
    groups = shifter_getgrouplist(NULL, 1000, &ngroups);
    CHECK(groups == NULL && ngroups == 0);

    /* make sure fails if user is root */
    ngroups = 1;
    groups = shifter_getgrouplist("root", 1000, &ngroups);
    CHECK(groups == NULL && ngroups == 0);

    /* make sure fails if group is 0 */
    ngroups = 1;
    groups = shifter_getgrouplist("test", 0, &ngroups);
    CHECK(groups == NULL && ngroups == 0);

    /* make sure fails if ngroups is NULL */
    groups = shifter_getgrouplist("test", 1000, NULL);
    CHECK(groups == NULL);

    /* in chroot1, user dmj is in groups 10, 990, and 1000 */
    ngroups = 0;

    SETUP_CHROOT("chroot1")
    groups = shifter_getgrouplist("dmj", 1000, &ngroups);
    fprintf(stderr, "got back %d groups\n", ngroups);
    int ok[] = {10, 990, 1000};
    int expcnt[] = {1, 1, 1};
    int gotcnt[] = {0, 0, 0};

    for (int idx = 0; idx < ngroups; idx++) {
        fprintf(stderr, "have gid: %d\n", groups[idx]);
        for (int grpidx = 0; grpidx < 3; grpidx++) {
            if (groups[idx] == ok[grpidx]) {
                gotcnt[grpidx]++;
            }
        }
    }
    for (int grpidx = 0; grpidx < 3; grpidx++) {
        if (expcnt[grpidx] != gotcnt[grpidx]) {
            fprintf(stderr, "%d != %d occurences for gid %d\n", expcnt[grpidx], gotcnt[grpidx], ok[grpidx]);
            exit(1);
        } 
    }
    CHECK(ret == 0);
    CHECK(ngroups == 3);
    END_CHROOT(returndir)

    printf("currdir: %s\n", get_current_dir_name());

    /* should get back the 3 correct groups plus a duplicate
     * 1000 replacing the evil 0 inserted into chroot2 */
    SETUP_CHROOT("chroot2")
    groups = shifter_getgrouplist("dmj", 1000, &ngroups);
    fprintf(stderr, "got back %d groups\n", ngroups);
    int ok[] = {10, 990, 1000};
    int expcnt[] = {1, 1, 2};
    int gotcnt[] = {0, 0, 0};

    for (int idx = 0; idx < ngroups; idx++) {
        fprintf(stderr, "have gid: %d\n", groups[idx]);
        for (int grpidx = 0; grpidx < 3; grpidx++) {
            if (groups[idx] == ok[grpidx]) {
                gotcnt[grpidx]++;
            }
        }
    }
    for (int grpidx = 0; grpidx < 3; grpidx++) {
        if (expcnt[grpidx] != gotcnt[grpidx]) {
            fprintf(stderr, "%d != %d occurences for gid %d\n", expcnt[grpidx], gotcnt[grpidx], ok[grpidx]);
            exit(1);
        } 
    }
    CHECK_CHROOT(ret == 0 && ngroups == 4, returndir)

    /* make sure the realloc works correctly */
    free(groups);
    groups = (gid_t *) malloc(sizeof(gid_t) * 1);
    ngroups = 1;
  
    /* after making buffer too small, re-run test from above */
    SETUP_CHROOT("chroot1")
    groups = shifter_getgrouplist("dmj", 1000, &ngroups);
    fprintf(stderr, "got back %d groups\n", ngroups);
    int ok[] = {10, 990, 1000};
    int expcnt[] = {1, 1, 1};
    int gotcnt[] = {0, 0, 0};

    for (int idx = 0; idx < ngroups; idx++) {
        fprintf(stderr, "have gid: %d\n", groups[idx]);
        for (int grpidx = 0; grpidx < 3; grpidx++) {
            if (groups[idx] == ok[grpidx]) {
                gotcnt[grpidx]++;
            }
        }
    }
    for (int grpidx = 0; grpidx < 3; grpidx++) {
        if (expcnt[grpidx] != gotcnt[grpidx]) {
            fprintf(stderr, "%d != %d occurences for gid %d\n", expcnt[grpidx], gotcnt[grpidx], ok[grpidx]);
            exit(1);
        } 
    }
    CHECK_CHROOT(ret == 0 && ngroups == 3, returndir)

    /* check case when NO group entries are present
     * should just get the provided gid back */
    SETUP_CHROOT("chroot3")
    groups = shifter_getgrouplist("dmj", 1000, &ngroups);
    fprintf(stderr, "got back %d groups\n", ngroups);
    int ok[] = {1000};
    int expcnt[] = {1};
    int gotcnt[] = {0};

    for (int idx = 0; idx < ngroups; idx++) {
        fprintf(stderr, "have gid: %d\n", groups[idx]);
        for (int grpidx = 0; grpidx < 1; grpidx++) {
            if (groups[idx] == ok[grpidx]) {
                gotcnt[grpidx]++;
            }
        }
    }
    for (int grpidx = 0; grpidx < 1; grpidx++) {
        if (expcnt[grpidx] != gotcnt[grpidx]) {
            fprintf(stderr, "%d != %d occurences for gid %d\n", expcnt[grpidx], gotcnt[grpidx], ok[grpidx]);
            exit(1);
        } 
    }
    CHECK_CHROOT(ret == 0 && ngroups == 1, returndir)
}

TEST(ShifterCoreTestGroup, setupPerNodeCacheFilename_tests) {
    int ret = 0;
    char buffer[PATH_MAX];
    VolMapPerNodeCacheConfig *cache = (VolMapPerNodeCacheConfig *) malloc(sizeof(VolMapPerNodeCacheConfig));
    UdiRootConfig *config = NULL;
    ImageData *image = NULL;

    CHECK(setupLocalRootVFSConfig(&config, &image, tmpDir, cwd) == 0);

    memset(cache, 0, sizeof(VolMapPerNodeCacheConfig));

    /* should fail because cache is NULL */
    ret = setupPerNodeCacheFilename(config, NULL, buffer, 10);
    CHECK(ret != 0);

    /* should fail because buffer is NULL */
    ret = setupPerNodeCacheFilename(config, cache, NULL, 10);
    CHECK(ret != 0);

    /* should fail because buffer len is 0 */
    ret = setupPerNodeCacheFilename(config, cache, buffer, 0);
    CHECK(ret != 0);


    /* should successfully work */
    char hostname[128];
    char result[1024];
    gethostname(hostname, 128);
    snprintf(result, 1024, "/tmp/file_%s.xfs", hostname);
    cache->fstype = strdup("xfs");
    snprintf(buffer, PATH_MAX, "/tmp/file");
    ret = setupPerNodeCacheFilename(config, cache, buffer, PATH_MAX);
    CHECK(ret >= 0);
    close(ret);

    /* should fail because fstype is NULL */
    free(cache->fstype);
    cache->fstype = NULL;
    ret = setupPerNodeCacheFilename(config, cache, buffer, PATH_MAX);
    CHECK(ret == -1);

    free_ImageData(image, 1);
    free_UdiRootConfig(config, 1);
    free_VolMapPerNodeCacheConfig(cache);
    cache = NULL;
}

#ifdef NOTROOT
TEST(ShifterCoreTestGroup, setupPerNodeCacheBackingStore_tests) {
#else
IGNORE_TEST(ShifterCoreTestGroup, setupPerNodeCacheBackingStore_tests) {
#endif
    int ret = 0;
    VolMapPerNodeCacheConfig *cache = (VolMapPerNodeCacheConfig *) malloc(sizeof(VolMapPerNodeCacheConfig));
    UdiRootConfig *config = NULL;
    ImageData *image = NULL;
    char backingStorePath[PATH_MAX];
    char *ptr = NULL;

    CHECK(setupLocalRootVFSConfig(&config, &image, tmpDir, cwd) == 0);
    memset(cache, 0, sizeof(VolMapPerNodeCacheConfig));

    cache->fstype = strdup("xfs");
    cache->cacheSize = 200 * 1024 * 1024; // 200mb

    if (access("/sbin/mkfs.xfs", X_OK) == 0) {
        config->target_uid = getuid();
        config->target_gid = getgid();
        config->mkfsXfsPath = strdup("/sbin/mkfs.xfs");

        snprintf(backingStorePath, PATH_MAX, "%s/testBackingStore.xfs", tmpDir);
        ret = setupPerNodeCacheBackingStore(cache, backingStorePath, config);
        CHECK(ret == 0);

        unlink(backingStorePath);
    }

    free(cache->fstype);
    cache->fstype = NULL;
    free_UdiRootConfig(config, 1);
    free_ImageData(image, 1);
    free(cache);
}

TEST(ShifterCoreTestGroup, CheckSupportedFilesystems) {
    char **fsTypes = getSupportedFilesystems();
    char **ptr = NULL;
    int haveCommonFsType = 0;
    CHECK(fsTypes != NULL);

    haveCommonFsType = supportsFilesystem(fsTypes, "ext4") == 0;
    haveCommonFsType |= supportsFilesystem(fsTypes, "xfs") == 0;
    CHECK(supportsFilesystem(fsTypes, "proc") == 0);
    CHECK(haveCommonFsType == 1);
    CHECK(supportsFilesystem(fsTypes, "blergityboo") != 0);

    for (ptr = fsTypes; ptr && *ptr; ptr++) {
        free(*ptr);
    }
    free(fsTypes);
}

#ifdef NOTROOT
IGNORE_TEST(ShifterCoreTestGroup, CopyFile_chown) {
#else
TEST(ShifterCoreTestGroup, CopyFile_chown) {
#endif
    char *toFile = NULL;
    char *ptr = NULL;
    int ret = 0;
    struct stat statData;

    toFile = alloc_strgenf("%s/passwd", tmpDir);
    CHECK(toFile != NULL);
    
    ret = _shifterCore_copyFile("/bin/cp", "/etc/passwd", toFile, 0, 2, 2, 0644);
    tmpFiles.push_back(toFile);
    CHECK(ret == 0);

    ret = lstat(toFile, &statData);
    CHECK(ret == 0);
    CHECK((statData.st_mode & (S_IRWXU | S_IRWXG | S_IRWXO)) == 0644);
    CHECK(statData.st_uid == 2);
    CHECK(statData.st_gid == 2);

    ret = unlink(toFile);
    CHECK(ret == 0);

    ret = _shifterCore_copyFile("/bin/cp", "/etc/passwd", toFile, 0, 2, 2, 0755);
    CHECK(ret == 0);

    ret = lstat(toFile, &statData);
    CHECK(ret == 0);
    CHECK((statData.st_mode & (S_IRWXU | S_IRWXG | S_IRWXO)) == 0755)
    CHECK(statData.st_uid == 2);
    CHECK(statData.st_gid == 2);

    ret = unlink(toFile);
    CHECK(ret == 0);
    free(toFile);
}

#ifdef NOTROOT
IGNORE_TEST(ShifterCoreTestGroup, isSharedMount_basic) {
#else
TEST(ShifterCoreTestGroup, isSharedMount_basic) {
#endif
    /* main() already generated a new namespace for this process */
    CHECK(mount(NULL, "/", "", MS_SHARED, NULL) == 0);

    CHECK(isSharedMount("/") == 1);

    CHECK(mount(NULL, "/", "", MS_PRIVATE, NULL) == 0);
    CHECK(isSharedMount("/") == 0);
}

#ifdef NOTROOT
IGNORE_TEST(ShifterCoreTestGroup, validatePrivateNamespace) {
#else
TEST(ShifterCoreTestGroup, validatePrivateNamespace) {
#endif
    struct stat statInfo;
    pid_t child = 0;

    CHECK(stat("/tmp", &statInfo) == 0);
    CHECK(stat("/tmp/test_shifter_core", &statInfo) != 0);
    
    child = fork();
    if (child == 0) {
        char currDir[PATH_MAX];
        struct stat localStatInfo;

        if (unshare(CLONE_NEWNS) != 0) exit(1);
        if (isSharedMount("/") == 1) {
            if (mount(NULL, "/", "", MS_PRIVATE|MS_REC, NULL) != 0) exit(1);
        }
        if (getcwd(currDir, PATH_MAX) == NULL) exit(1);
        currDir[PATH_MAX - 1] = 0;

        if (mount(currDir, "/tmp", "bind", MS_BIND, NULL) != 0) exit(1);
        if (stat("/tmp/test_shifter_core", &localStatInfo) == 0) {
            exit(0);
        }
        exit(1);
    } else if (child > 0) {
        int status = 0;
        waitpid(child, &status, 0);

        status = WEXITSTATUS(status);
        CHECK(status == 0);

        CHECK(stat("/tmp/test_shifter_core", &statInfo) != 0);
    }
}

TEST(ShifterCoreTestGroup, writeHostFile_basic) { 
   char tmpDirVar[] = "/tmp/shifter.XXXXXX/var";
   char hostsFilename[] = "/tmp/shifter.XXXXXX/var/hostsfile";
   FILE *fp = NULL;
   char *linePtr = NULL;
   size_t linePtr_size = 0;
   int count = 0;

   memcpy(tmpDirVar, tmpDir, sizeof(char) * strlen(tmpDir));
   memcpy(hostsFilename, tmpDir, sizeof(char) * strlen(tmpDir));
   tmpDirs.push_back(tmpDirVar);
   tmpFiles.push_back(hostsFilename);

   CHECK(mkdir(tmpDirVar, 0755) == 0);

   UdiRootConfig config;
   memset(&config, 0, sizeof(UdiRootConfig));

   config.udiMountPoint = tmpDir;

   int ret = writeHostFile("host1/4", &config);
   CHECK(ret == 0);

   fp = fopen(hostsFilename, "r");
   while (fp && !feof(fp) && !ferror(fp)) {
       size_t nread = getline(&linePtr, &linePtr_size, fp);
       if (nread == 0 || feof(fp) || ferror(fp)) break;

       if (count < 4) {
           CHECK(strcmp(linePtr, "host1\n") == 0);
           count++;
           continue;
       }
       FAIL("Got beyond where we should be");
   }
   fclose(fp);

   ret = writeHostFile(NULL, &config);
   CHECK(ret == 1);

   ret = writeHostFile("host1 host2", &config);
   CHECK(ret == 1);

   ret = writeHostFile("host1/24 host2/24 host3/24", &config);
   count = 0;
   fp = fopen(hostsFilename, "r");
   while (fp && !feof(fp) && !ferror(fp)) {
       size_t nread = getline(&linePtr, &linePtr_size, fp);
       if (nread == 0 || feof(fp) || ferror(fp)) break;

       if (count < 24) {
           CHECK(strcmp(linePtr, "host1\n") == 0);
           count++;
           continue;
       } else if (count < 48) {
           CHECK(strcmp(linePtr, "host2\n") == 0);
           count++;
           continue;
       } else if (count < 72) {
           CHECK(strcmp(linePtr, "host3\n") == 0);
           count++;
           continue;
       }
       FAIL("Got beyond where we should be");
   }
   fclose(fp);

   if (linePtr != NULL) free(linePtr);
}

#ifdef NOTROOT
IGNORE_TEST(ShifterCoreTestGroup, validateUnmounted_Basic) { 
#else
TEST(ShifterCoreTestGroup, validateUnmounted_Basic) { 
#endif
    int rc = 0;
    MountList mounts;
    UdiRootConfig config;
    memset(&config, 0, sizeof(UdiRootConfig));

    memset(&mounts, 0, sizeof(MountList));
    CHECK(parse_MountList(&mounts) == 0);

    rc = validateUnmounted(tmpDir, 0);
    CHECK(rc == 0);

    CHECK(_shifterCore_bindMount(&config, &mounts, "/", tmpDir, 1, 0) == 0);
    
    rc = validateUnmounted(tmpDir, 0);
    CHECK(rc == 1);

    CHECK(unmountTree(&mounts, tmpDir) == 0);

    rc = validateUnmounted(tmpDir, 0);
    CHECK(rc == 0);

    free_MountList(&mounts, 0);
}

#ifdef NOTROOT
IGNORE_TEST(ShifterCoreTestGroup, validateLocalTypeIsConfigurable) {
#else
TEST(ShifterCoreTestGroup, validateLocalTypeIsConfigurable) {
#endif
    UdiRootConfig *config = NULL;
    struct gpu_support_config gpu_config = {};
    ImageData *image = NULL;
    MountList mounts;
    int rc = 0;
    memset(&mounts, 0, sizeof(MountList));
    CHECK(setupLocalRootVFSConfig(&config, &image, tmpDir, cwd) == 0);
    config->allowLocalChroot = 0;

    fprint_ImageData(stderr, image);

<<<<<<< HEAD
    rc = mountImageVFS(image, "dmj", NULL, 0, 0, NULL, config);
=======
    rc = mountImageVFS(image, "dmj", 0, NULL, config, &gpu_config);
>>>>>>> 8c2de5b4
    CHECK(rc == 1);
    CHECK(parse_MountList(&mounts) == 0);
    CHECK(find_MountList(&mounts, tmpDir) == NULL);

    rc = unmountTree(&mounts, config->udiMountPoint);
    CHECK(rc == 0);
    free_MountList(&mounts, 0);
    memset(&mounts, 0, sizeof(MountList));

    config->allowLocalChroot = 1;
<<<<<<< HEAD
    rc = mountImageVFS(image, "dmj", NULL, 0, 0, NULL, config);
=======
    rc = mountImageVFS(image, "dmj", 0, NULL, config, &gpu_config);
>>>>>>> 8c2de5b4
    CHECK(rc == 0);
    CHECK(parse_MountList(&mounts) == 0);
    CHECK(find_MountList(&mounts, tmpDir) != NULL);
    rc = unmountTree(&mounts, config->udiMountPoint);
    free_UdiRootConfig(config, 1);
    free_ImageData(image, 1);
    free_MountList(&mounts, 0);
}

#ifdef NOTROOT
IGNORE_TEST(ShifterCoreTestGroup, _bindMount_basic) {
#else
TEST(ShifterCoreTestGroup, _bindMount_basic) {
#endif
    MountList mounts;
    int rc = 0;
    struct stat statData;
    UdiRootConfig config;
    memset(&config, 0, sizeof(UdiRootConfig));
    memset(&mounts, 0, sizeof(MountList));
    memset(&statData, 0, sizeof(struct stat));

    CHECK(parse_MountList(&mounts) == 0);

    rc = _shifterCore_bindMount(&config, &mounts, "/", tmpDir, 0, 0);
    CHECK(rc == 0);

    char *usrPath = alloc_strgenf("%s/%s", tmpDir, "usr");
    char *test_shifter_corePath = alloc_strgenf("%s/%s", tmpDir, "test_shifter_core");
    CHECK(usrPath != NULL);
    CHECK(test_shifter_corePath != NULL);

    /* make sure we can see /usr in the bind-mount location */
    CHECK(stat(usrPath, &statData) == 0);
    CHECK(find_MountList(&mounts, tmpDir) != NULL);

    /* make sure that without overwrite set the mount is unchanged */
    CHECK(_shifterCore_bindMount(&config, &mounts, cwd, tmpDir, 0, 0) != 0);
    CHECK(stat(test_shifter_corePath, &statData) != 0);
    CHECK(stat(usrPath, &statData) == 0);
    CHECK(find_MountList(&mounts, tmpDir) != NULL);

    /* set overwrite and make sure that works */
    CHECK(_shifterCore_bindMount(&config, &mounts, cwd, tmpDir, 0, 1) == 0);
    CHECK(stat(test_shifter_corePath, &statData) == 0);
    CHECK(stat(usrPath, &statData) != 0);
    CHECK(find_MountList(&mounts, tmpDir) != NULL);

    /* make sure that the directory is writable */
    char *tmpFile = alloc_strgenf("%s/testFile.XXXXXX", tmpDir);
    int fd = mkstemp(tmpFile);
    CHECK(fd >= 0);
    CHECK(stat(tmpFile, &statData) == 0);
    close(fd);
    CHECK(unlink(tmpFile) == 0);
    free(tmpFile);

    /* remount with read-only set */
    CHECK(_shifterCore_bindMount(&config, &mounts, cwd, tmpDir, 1, 1) == 0);
    tmpFile = alloc_strgenf("%s/testFile.XXXXXX", tmpDir);
    fd = mkstemp(tmpFile);
    CHECK(fd < 0);
    CHECK(stat(tmpFile, &statData) != 0);
    free(tmpFile);

    /* clean up */
    CHECK(unmountTree(&mounts, tmpDir) == 0);
    free_MountList(&mounts, 0);
    free(usrPath);
    free(test_shifter_corePath);
}

#if ISROOT & DANGEROUSTESTS
TEST(ShifterCoreTestGroup, mountDangerousImage) {
#else
IGNORE_TEST(ShifterCoreTestGroup, mountDangerousImage) {
#endif

}

TEST(ShifterCoreTestGroup, copyenv_test) {
    char **copied_env = NULL;
    char **eptr = NULL;
    char **cptr = NULL;
    setenv("ABCD", "DCBA", 1);

    copied_env = shifter_copyenv(environ, 0);
    CHECK(copied_env != NULL);

    /* environment variables should be identical and in
       same order, but in different memory segments */
    for (eptr = environ, cptr = copied_env;
         eptr && *eptr && cptr && *cptr;
         eptr++, cptr++)
    {
        CHECK(strcmp(*eptr, *cptr) == 0);
        CHECK(*eptr != *cptr);
    } 
    CHECK(*eptr == NULL && *cptr == NULL);

    for (cptr = copied_env; cptr && *cptr; cptr++) {
        free(*cptr);
    }
    free(copied_env);
}

TEST(ShifterCoreTestGroup, setenv_test) {
    char **copied_env = NULL;
    char **cptr = NULL;
    char *tmpvar = strdup("FAKE_ENV_VAR_FOR_TEST=3");
    const char *pathenv = getenv("PATH");
    int pathok = 0;
    int ret = 0;
    int found = 0;
    size_t cnt = 0;
    size_t newcnt = 0;

    unsetenv("FAKE_ENV_VAR_FOR_TEST");
    copied_env = shifter_copyenv(environ, 0);
    CHECK(copied_env != NULL);
    for (cptr = copied_env; cptr && *cptr; cptr++) {
        cnt++;
    }

    ret = shifter_putenv(&copied_env, tmpvar);
    CHECK(ret == 0);
    
    /* make sure we cannot compare against original string */
    tmpvar[0] = 0;
    free(tmpvar);

    for (cptr = copied_env; cptr && *cptr; cptr++) {
        if (strcmp(*cptr, "FAKE_ENV_VAR_FOR_TEST=3") == 0) {
            found = 1;
        }
        if (strncmp(*cptr, "PATH=", 5) == 0) {
            char *ptr = *cptr + 5;
            if (strcmp(ptr, pathenv) == 0) {
                pathok = 1;
            }
        }
        newcnt++;
    }
    CHECK(found == 1);
    CHECK(newcnt == cnt + 1);
    CHECK(pathok == 1);


    for (cptr = copied_env; cptr && *cptr; cptr++) {
        free(*cptr);
    }
    free(copied_env);
}

TEST(ShifterCoreTestGroup, appendenv_test) {
    char **copied_env = NULL;
    char **cptr = NULL;
    char *tmpvar = strdup("FAKE_ENV_VAR_FOR_TEST=3");
    const char *pathenv = getenv("PATH");
    int pathok = 0;
    int ret = 0;
    int found = 0;
    size_t cnt = 0;
    size_t newcnt = 0;

    setenv("FAKE_ENV_VAR_FOR_TEST", "4:5", 1);
    copied_env = shifter_copyenv(environ, 0);
    CHECK(copied_env != NULL);
    for (cptr = copied_env; cptr && *cptr; cptr++) {
        cnt++;
    }

    ret = shifter_appendenv(&copied_env, tmpvar);
    CHECK(ret == 0);
    
    /* make sure we cannot compare against original string */
    tmpvar[0] = 0;
    free(tmpvar);

    for (cptr = copied_env; cptr && *cptr; cptr++) {
        if (strcmp(*cptr, "FAKE_ENV_VAR_FOR_TEST=4:5:3") == 0) {
            found = 1;
        }
        if (strncmp(*cptr, "PATH=", 5) == 0) {
            char *ptr = *cptr + 5;
            if (strcmp(ptr, pathenv) == 0) {
                pathok = 1;
            }
        }
        newcnt++;
    }
    CHECK(found == 1);
    CHECK(cnt == newcnt);
    CHECK(pathok == 1);


    for (cptr = copied_env; cptr && *cptr; cptr++) {
        free(*cptr);
    }
    free(copied_env);
    unsetenv("FAKE_ENV_VAR_FOR_TEST");
}

TEST(ShifterCoreTestGroup, prependenv_test) {
    char **copied_env = NULL;
    char **cptr = NULL;
    char *tmpvar = strdup("FAKE_ENV_VAR_FOR_TEST=3");
    const char *pathenv = getenv("PATH");
    int pathok = 0;
    int ret = 0;
    int found = 0;
    size_t cnt = 0;
    size_t newcnt = 0;

    setenv("FAKE_ENV_VAR_FOR_TEST", "4:5", 1);
    copied_env = shifter_copyenv(environ, 0);
    CHECK(copied_env != NULL);
    for (cptr = copied_env; cptr && *cptr; cptr++) {
        cnt++;
    }

    ret = shifter_prependenv(&copied_env, tmpvar);
    CHECK(ret == 0);
    
    /* make sure we cannot compare against original string */
    tmpvar[0] = 0;
    free(tmpvar);

    for (cptr = copied_env; cptr && *cptr; cptr++) {
        if (strcmp(*cptr, "FAKE_ENV_VAR_FOR_TEST=3:4:5") == 0) {
            found = 1;
        }
        if (strncmp(*cptr, "PATH=", 5) == 0) {
            char *ptr = *cptr + 5;
            if (strcmp(ptr, pathenv) == 0) {
                pathok = 1;
            }
        }
        newcnt++;
    }
    CHECK(found == 1);
    CHECK(cnt == newcnt);
    CHECK(pathok == 1);


    for (cptr = copied_env; cptr && *cptr; cptr++) {
        free(*cptr);
    }
    free(copied_env);
    unsetenv("FAKE_ENV_VAR_FOR_TEST");
}

TEST(ShifterCoreTestGroup, unsetenv_test) {
    char **copied_env = NULL;
    char **cptr = NULL;
    char *tmpvar = strdup("FAKE_ENV_VAR_FOR_TEST");
    const char *pathenv = getenv("PATH");
    int pathok = 0;
    int ret = 0;
    int found = 0;
    size_t cnt = 0;
    size_t newcnt = 0;

    setenv("FAKE_ENV_VAR_FOR_TEST", "4:5", 1);
    copied_env = shifter_copyenv(environ, 0);
    CHECK(copied_env != NULL);
    for (cptr = copied_env; cptr && *cptr; cptr++) {
        cnt++;
    }

    ret = shifter_unsetenv(&copied_env, tmpvar);
    CHECK(ret == 0);
    
    /* make sure we cannot compare against original string */
    tmpvar[0] = 0;
    free(tmpvar);

    for (cptr = copied_env; cptr && *cptr; cptr++) {
        if (strncmp(*cptr, "FAKE_ENV_VAR_FOR_TEST=", 22) == 0) {
            found = 1;
        }
        if (strncmp(*cptr, "PATH=", 5) == 0) {
            char *ptr = *cptr + 5;
            if (strcmp(ptr, pathenv) == 0) {
                pathok = 1;
            }
        }
        newcnt++;
    }
    CHECK(found == 0);
    CHECK(newcnt + 1 == cnt);
    CHECK(pathok == 1);


    for (cptr = copied_env; cptr && *cptr; cptr++) {
        free(*cptr);
    }
    free(copied_env);
    unsetenv("FAKE_ENV_VAR_FOR_TEST");
}

TEST(ShifterCoreTestGroup, setupenv_test) {
    UdiRootConfig *config = (UdiRootConfig *) malloc(sizeof(UdiRootConfig));
    ImageData *image = (ImageData *) malloc(sizeof(ImageData));
    char **ptr = NULL;
    char **local_env = NULL;

    memset(config, 0, sizeof(UdiRootConfig));
    memset(image, 0, sizeof(ImageData));
   
    /* initialize empty environment */
    local_env = (char **) malloc(sizeof(char *) * 2);
    local_env[0] = strdup("PATH=/incorrect");
    local_env[1] = NULL;

    /* copy arrays into config */
    config->siteEnv = (char **) malloc(sizeof(char *) * 3);
    config->siteEnv[0] = strdup("SHIFTER_RUNTIME=1");
    config->siteEnv[1] = strdup("NEW_VAR=abcd");
    config->siteEnv[2] = NULL;

    config->siteEnvAppend = (char **) malloc(sizeof(char *) * 2);
    config->siteEnvAppend[0] = strdup("PATH=/opt/udiImage/bin");
    config->siteEnvAppend[1] = NULL;

    config->siteEnvPrepend = (char **) malloc(sizeof(char *) * 2);
    config->siteEnvPrepend[0] = strdup("PATH=/sbin");
    config->siteEnvPrepend[1] = NULL;

    config->siteEnvUnset = (char **) malloc(sizeof(char *) * 2);
    config->siteEnvUnset[0] = strdup("NEW_VAR");
    config->siteEnvUnset[1] = NULL;

    /* setup image environment */
    image->env = (char **) malloc(sizeof(char *) * 2);
    image->env[0] = strdup("PATH=/usr/bin");
    image->env[1] = NULL;

    /* test target */
    int ret = shifter_setupenv(&local_env, image, config);

    CHECK(ret == 0);

    int found = 0;
    for (ptr = local_env ; ptr && *ptr; ptr++) {
        if (strcmp(*ptr, "PATH=/sbin:/usr/bin:/opt/udiImage/bin") == 0) {
            found++;
        }
        if (strcmp(*ptr, "SHIFTER_RUNTIME=1") == 0) {
            found++;
        }
    }
    CHECK(found == 2);
    CHECK(ptr - local_env == 2);

    free_ImageData(image, 1);
    free_UdiRootConfig(config, 1);
}

bool are_environments_equal(const std::vector<std::string>& expected_env, char** actual_env)
{
    for(size_t i=0; i<expected_env.size(); ++i)
    {
        if(actual_env[i] == NULL)
        {
            return false;
        }

        if(expected_env[i] != actual_env[i])
        {
            return false;
        }
    }
    return true;
}

TEST(ShifterCoreTestGroup, setupenv_site_resources_test) {
    char* site_resources_path = alloc_strgenf("%s%s", tmpDir, "/site-resources");
    UdiRootConfig config = {};
    config.udiMountPoint = strdup(tmpDir);
    config.siteResources = site_resources_path;

    // site resources folder is not configured
    {
        char* oldSiteResources = config.siteResources;
        config.siteResources = NULL;
        char** actual_environment;
        actual_environment = (char **) malloc(sizeof(char *) * 3);
        actual_environment[0] = strdup("PATH=/initial-path");
        actual_environment[1] = strdup("LD_LIBRARY_PATH=/initial-ld-library-path");
        actual_environment[2] = NULL;

        std::vector<std::string> expected_environment;
        expected_environment.push_back("PATH=/initial-path");
        expected_environment.push_back("LD_LIBRARY_PATH=/initial-ld-library-path");
        CHECK(shifter_setupenv_site_resources(&actual_environment, &config) == 0);

        CHECK(are_environments_equal(expected_environment, actual_environment));
        config.siteResources = oldSiteResources;
        free(actual_environment[0]);
        free(actual_environment[1]);
    }

    // site resources folder is empty
    {
        char** actual_environment;
        actual_environment = (char **) malloc(sizeof(char *) * 3);
        actual_environment[0] = strdup("PATH=/initial-path");
        actual_environment[1] = strdup("LD_LIBRARY_PATH=/initial-ld-library-path");
        actual_environment[2] = NULL;

        CHECK(system((std::string("mkdir ") + site_resources_path).c_str()) == 0);
        std::vector<std::string> expected_environment;
        expected_environment.push_back("PATH=/initial-path");
        expected_environment.push_back("LD_LIBRARY_PATH=/initial-ld-library-path");
        CHECK(shifter_setupenv_site_resources(&actual_environment, &config) == 0);

        CHECK(are_environments_equal(expected_environment, actual_environment));
        CHECK(system((std::string("rm -r ") + site_resources_path).c_str()) == 0);
        free(actual_environment[0]);
        free(actual_environment[1]);
        free(actual_environment);
    }

    // site resources folder contains executable file
    {
        char** actual_environment;
        actual_environment = (char **) malloc(sizeof(char *) * 3);
        actual_environment[0] = strdup("PATH=/initial-path");
        actual_environment[1] = strdup("LD_LIBRARY_PATH=/initial-ld-library-path");
        actual_environment[2] = NULL;

        std::string bins_path = std::string(site_resources_path) +  "/bins_path";
        std::string bin = bins_path + "/executable_file";
        CHECK(system((std::string("mkdir -p ") + bins_path).c_str()) == 0);
        CHECK(system((std::string("touch ") + bin).c_str()) == 0);
        CHECK(system((std::string("chmod 755 ") + bin).c_str()) == 0);
        CHECK(shifter_setupenv_site_resources(&actual_environment, &config) == 0);

        std::vector<std::string> expected_environment;
        expected_environment.push_back("PATH=" + bins_path + ":/initial-path");
        expected_environment.push_back("LD_LIBRARY_PATH=/initial-ld-library-path");

        CHECK(are_environments_equal(expected_environment, actual_environment));
        CHECK(system((std::string("rm -r ") + site_resources_path).c_str()) == 0);
        free(actual_environment[0]);
        free(actual_environment[1]);
        free(actual_environment);
    }

    // site resources folder contains shared library (*.so)
    {
        char** actual_environment;
        actual_environment = (char **) malloc(sizeof(char *) * 3);
        actual_environment[0] = strdup("PATH=/initial-path");
        actual_environment[1] = strdup("LD_LIBRARY_PATH=/initial-ld-library-path");
        actual_environment[2] = NULL;

        std::string libs_path = std::string(site_resources_path) + "/libs_path";
        std::string lib = libs_path + "/libtest.so";
        CHECK(system((std::string("mkdir -p ") + libs_path).c_str()) == 0);
        CHECK(system((std::string("touch ") + lib).c_str()) == 0);
        CHECK(shifter_setupenv_site_resources(&actual_environment, &config) == 0);

        std::vector<std::string> expected_environment;
        expected_environment.push_back("PATH=/initial-path");
        expected_environment.push_back("LD_LIBRARY_PATH=" + libs_path + ":/initial-ld-library-path");
        CHECK(are_environments_equal(expected_environment, actual_environment));

        CHECK(system((std::string("rm -r ") + site_resources_path).c_str()) == 0);
        free(actual_environment[0]);
        free(actual_environment[1]);
        free(actual_environment);
    }

    // site resources folder contains shared library (*.so.1)
    {
        char** actual_environment;
        actual_environment = (char **) malloc(sizeof(char *) * 3);
        actual_environment[0] = strdup("PATH=/initial-path");
        actual_environment[1] = strdup("LD_LIBRARY_PATH=/initial-ld-library-path");
        actual_environment[2] = NULL;

        std::string libs_path = std::string(site_resources_path) + "/libs_path";
        std::string lib = libs_path + "/libtest.so.1";
        CHECK(system((std::string("mkdir -p ") + libs_path).c_str()) == 0);
        CHECK(system((std::string("touch ") + lib).c_str()) == 0);
        CHECK(shifter_setupenv_site_resources(&actual_environment, &config) == 0);

        std::vector<std::string> expected_environment;
        expected_environment.push_back("PATH=/initial-path");
        expected_environment.push_back("LD_LIBRARY_PATH=" + libs_path + ":/initial-ld-library-path");
        CHECK(are_environments_equal(expected_environment, actual_environment));

        CHECK(system((std::string("rm -r ") + site_resources_path).c_str()) == 0);
        free(actual_environment[0]);
        free(actual_environment[1]);
        free(actual_environment);
    }

    // site resources folder contains executable shared libraries (*.so)
    {
        char** actual_environment;
        actual_environment = (char **) malloc(sizeof(char *) * 3);
        actual_environment[0] = strdup("PATH=/initial-path");
        actual_environment[1] = strdup("LD_LIBRARY_PATH=/initial-ld-library-path");
        actual_environment[2] = NULL;

        std::string libs_path = std::string(site_resources_path) + "/libs_path";
        std::string lib1 = libs_path + "/libtest1.so";
        std::string lib2 = libs_path + "/libtest2.so";
        CHECK(system((std::string("mkdir -p ") + libs_path).c_str()) == 0);
        CHECK(system((std::string("touch ") + lib1).c_str()) == 0);
        CHECK(system((std::string("touch ") + lib2).c_str()) == 0);
        CHECK(system((std::string("chmod 755 ") + lib1).c_str()) == 0);
        CHECK(system((std::string("chmod 755 ") + lib2).c_str()) == 0);
        CHECK(shifter_setupenv_site_resources(&actual_environment, &config) == 0);

        std::vector<std::string> expected_environment;
        expected_environment.push_back("PATH=/initial-path");
        expected_environment.push_back("LD_LIBRARY_PATH=" + libs_path + ":/initial-ld-library-path");
        CHECK(are_environments_equal(expected_environment, actual_environment));

        CHECK(system((std::string("rm -r ") + site_resources_path).c_str()) == 0);
        free(actual_environment[0]);
        free(actual_environment[1]);
        free(actual_environment);
    }

    // site resources folder contains shared library and executable in deeper folder
    {
        char** actual_environment;
        actual_environment = (char **) malloc(sizeof(char *) * 3);
        actual_environment[0] = strdup("PATH=/initial-path");
        actual_environment[1] = strdup("LD_LIBRARY_PATH=/initial-ld-library-path");
        actual_environment[2] = NULL;

        std::string deep_path = std::string(site_resources_path) + "/the/deep/path";
        std::string lib = deep_path + "/libtest.so";
        std::string bin = deep_path + "/bintest";
        CHECK(system((std::string("mkdir -p ") + deep_path).c_str()) == 0);
        CHECK(system((std::string("touch ") + lib).c_str()) == 0);
        CHECK(system((std::string("touch ") + bin).c_str()) == 0);
        CHECK(system((std::string("chmod 755 ") + bin).c_str()) == 0);
        CHECK(shifter_setupenv_site_resources(&actual_environment, &config) == 0);

        std::vector<std::string> expected_environment;
        expected_environment.push_back("PATH=" + deep_path + ":/initial-path");
        expected_environment.push_back("LD_LIBRARY_PATH=" + deep_path + ":/initial-ld-library-path");
        CHECK(are_environments_equal(expected_environment, actual_environment));

        CHECK(system((std::string("rm -r ") + site_resources_path).c_str()) == 0);
        free(actual_environment[0]);
        free(actual_environment[1]);
        free(actual_environment);
    }

    free(config.udiMountPoint);
    free(config.siteResources);
}

TEST(ShifterCoreTestGroup, shifterRealpath_test) {
    UdiRootConfig *config = (UdiRootConfig *) malloc(sizeof(UdiRootConfig));
    memset(config, 0, sizeof(UdiRootConfig));
    char buffer[PATH_MAX];

    config->udiMountPoint = strdup(tmpDir);

    snprintf(buffer, PATH_MAX, "%s/test", tmpDir);
    mkdir(buffer, 0755);
    snprintf(buffer, PATH_MAX, "%s/test/path", tmpDir);
    mkdir(buffer, 0755);
    snprintf(buffer, PATH_MAX, "%s/test/path/rellink", tmpDir);
    symlink("../../../../../../../../test", buffer);
    snprintf(buffer, PATH_MAX, "%s/test/path/abslink", tmpDir);
    symlink("/test/path", buffer);

    char *result = shifter_realpath("test/path", config);
    CHECK(result != NULL);
    snprintf(buffer, PATH_MAX, "%s/test/path", tmpDir);
    CHECK(strcmp(result, buffer) == 0);
    free(result);

    result = shifter_realpath("test/path/rellink/path", config);
    CHECK(result != NULL);
    snprintf(buffer, PATH_MAX, "%s/test/path", tmpDir);
    CHECK(strcmp(result, buffer) == 0);
    free(result);

    result = shifter_realpath("test/path/abslink", config);
    CHECK(result != NULL);
    snprintf(buffer, PATH_MAX, "%s/test/path", tmpDir);
    CHECK(strcmp(result, buffer) == 0);

    free(result);
    free_UdiRootConfig(config, 1);
}

#if ISROOT
TEST(ShifterCoreTestGroup, destructUDI_test) {
#else
IGNORE_TEST(ShifterCoreTestGroup, destructUDI_test) {
#endif
    UdiRootConfig *config = NULL;
    struct gpu_support_config gpu_config = {};
    ImageData *image = NULL;
    MountList mounts;
    struct stat statData;
    int rc = 0;
    memset(&mounts, 0, sizeof(MountList));

    CHECK(setupLocalRootVFSConfig(&config, &image, tmpDir, cwd) == 0);
    config->allowLocalChroot = 1;
<<<<<<< HEAD
    CHECK(mountImageVFS(image, "dmj", NULL, 0, 0, NULL, config) == 0);
=======
    CHECK(mountImageVFS(image, "dmj", 0, NULL, config, &gpu_config) == 0);
>>>>>>> 8c2de5b4

    CHECK(parse_MountList(&mounts) == 0);
    CHECK(find_MountList(&mounts, tmpDir) != NULL);
    
    free_MountList(&mounts, 0);
    memset(&mounts, 0, sizeof(MountList));

    CHECK(destructUDI(config, 0) == 0);
    CHECK(parse_MountList(&mounts) == 0);
    CHECK(find_MountList(&mounts, tmpDir) == NULL);
    free_MountList(&mounts, 0);

    /* i haven't found a way to reliably make destructUDI fail, so for now
     * that case will not be tested
     */


    free_ImageData(image, 1);
    free_UdiRootConfig(config, 1);
}

int main(int argc, char** argv) {
    if (getuid() == 0) {
#ifndef NOTROOT
        char buffer[PATH_MAX];
        CHECK(getcwd(buffer, PATH_MAX) != NULL);
        if (unshare(CLONE_NEWNS) != 0) {
            fprintf(stderr, "FAILED to unshare, test handler will exit in error.\n");
            exit(1);
        }
        CHECK(chdir(buffer) == 0);
#endif
    }
    return CommandLineTestRunner::RunAllTests(argc, argv);
}<|MERGE_RESOLUTION|>--- conflicted
+++ resolved
@@ -703,11 +703,7 @@
 
     fprint_ImageData(stderr, image);
 
-<<<<<<< HEAD
-    rc = mountImageVFS(image, "dmj", NULL, 0, 0, NULL, config);
-=======
     rc = mountImageVFS(image, "dmj", 0, NULL, config, &gpu_config);
->>>>>>> 8c2de5b4
     CHECK(rc == 1);
     CHECK(parse_MountList(&mounts) == 0);
     CHECK(find_MountList(&mounts, tmpDir) == NULL);
@@ -718,11 +714,7 @@
     memset(&mounts, 0, sizeof(MountList));
 
     config->allowLocalChroot = 1;
-<<<<<<< HEAD
-    rc = mountImageVFS(image, "dmj", NULL, 0, 0, NULL, config);
-=======
     rc = mountImageVFS(image, "dmj", 0, NULL, config, &gpu_config);
->>>>>>> 8c2de5b4
     CHECK(rc == 0);
     CHECK(parse_MountList(&mounts) == 0);
     CHECK(find_MountList(&mounts, tmpDir) != NULL);
@@ -1336,11 +1328,7 @@
 
     CHECK(setupLocalRootVFSConfig(&config, &image, tmpDir, cwd) == 0);
     config->allowLocalChroot = 1;
-<<<<<<< HEAD
-    CHECK(mountImageVFS(image, "dmj", NULL, 0, 0, NULL, config) == 0);
-=======
     CHECK(mountImageVFS(image, "dmj", 0, NULL, config, &gpu_config) == 0);
->>>>>>> 8c2de5b4
 
     CHECK(parse_MountList(&mounts) == 0);
     CHECK(find_MountList(&mounts, tmpDir) != NULL);
