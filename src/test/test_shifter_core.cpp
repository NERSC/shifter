/** @file test_shifter_core.cpp
 *  @brief Tests for library for setting up and tearing down user-defined images
 *
 *  @author Douglas M. Jacobsen <dmjacobsen@lbl.gov>
 */

/* Shifter, Copyright (c) 2016, The Regents of the University of California,
 * through Lawrence Berkeley National Laboratory (subject to receipt of any
 * required approvals from the U.S. Dept. of Energy).  All rights reserved.
 * 
 * Redistribution and use in source and binary forms, with or without
 * modification, are permitted provided that the following conditions are met:
 *  1. Redistributions of source code must retain the above copyright notice,
 *     this list of conditions and the following disclaimer.
 *  2. Redistributions in binary form must reproduce the above copyright notice,
 *     this list of conditions and the following disclaimer in the documentation
 *     and/or other materials provided with the distribution.
 *  3. Neither the name of the University of California, Lawrence Berkeley
 *     National Laboratory, U.S. Dept. of Energy nor the names of its
 *     contributors may be used to endorse or promote products derived from this
 *     software without specific prior written permission.
 * 
 * See LICENSE for full text.
 */

#include <CppUTest/CommandLineTestRunner.h>
#include <exception>
#include <algorithm>
#include <vector>
#include <string>
#include <iostream>

#include <grp.h>
#include <stdlib.h>

#include "ImageData.h"
#include "UdiRootConfig.h"
#include "shifter_core.h"
#include "utility.h"
#include "VolumeMap.h"
#include "MountList.h"
#include <fcntl.h>

extern "C" {
int _shifterCore_bindMount(UdiRootConfig *config, MountList *mounts, const char *from, const char *to, int ro, int overwrite);
int _shifterCore_copyFile(const char *cpPath, const char *source, const char *dest, int keepLink, uid_t owner, gid_t group, mode_t mode);
}

extern char** environ;

#ifdef NOTROOT
#define ISROOT 0
#else
#define ISROOT 1
#endif
#ifndef DANGEROUSTESTS
#define DANGEROUSTESTS 0
#endif

using namespace std;

int setupLocalRootVFSConfig(UdiRootConfig **config, ImageData **image, const char *tmpDir, const char *cwd) {
    *config = (UdiRootConfig *) malloc(sizeof(UdiRootConfig));
    *image = (ImageData *) malloc(sizeof(ImageData));

    const char *basePath = getenv("srcdir");
    if (basePath == NULL) {
        basePath = cwd;
    }

    memset(*config, 0, sizeof(UdiRootConfig));
    memset(*image, 0, sizeof(ImageData));

    (*image)->type = strdup("local");
    parse_ImageData((*image)->type, strdup("/"), *config, *image);
    (*config)->udiMountPoint = strdup(tmpDir);
    (*config)->udiRootPath = alloc_strgenf("/usr", basePath);
    (*config)->rootfsType = strdup(ROOTFS_TYPE);
    (*config)->etcPath = alloc_strgenf("%s/%s", basePath, "etc");
    (*config)->cpPath = strdup("/bin/cp");
    (*config)->mvPath = strdup("/bin/mv");
    (*config)->ddPath = strdup("/bin/dd");
    (*config)->chmodPath = strdup("/bin/chmod");
    (*config)->perNodeCachePath = strdup("/tmp");
    (*config)->allowLocalChroot = 1;
    (*config)->target_uid = 1000;
    (*config)->target_gid = 1000;
    (*config)->mountPropagationStyle = VOLMAP_FLAG_PRIVATE;
    return 0;
}


TEST_GROUP(ShifterCoreTestGroup) {
    bool isRoot;
    char *tmpDir;
    char cwd[PATH_MAX];
    vector<string> tmpFiles;
    vector<string> tmpDirs;

    void setup() {
        bool isRoot = getuid() == 0;
        bool macroIsRoot = ISROOT == 1;
        getcwd(cwd, PATH_MAX);
        tmpDir = strdup("/tmp/shifter.XXXXXX");
        if (isRoot && !macroIsRoot) {
            fprintf(stderr, "WARNING: the bulk of the functional tests are"
                    " disabled because the test suite is compiled with "
                    "-DNOTROOT, but could have run since you have root "
                    "privileges.");
        } else if (!isRoot && macroIsRoot) {
            fprintf(stderr, "WARNING: the test suite is built to run root-"
                    "privileged tests, but you don't have those privileges."
                    " Several tests will fail.");
        }
        if (mkdtemp(tmpDir) == NULL) {
            fprintf(stderr, "WARNING mkdtemp failed, some tests will crash.\n");
        }
    }

    void teardown() {
        MountList mounts;
        memset(&mounts, 0, sizeof(MountList));
        parse_MountList(&mounts);
        for (size_t idx = 0; idx < tmpFiles.size(); idx++) {
            unlink(tmpFiles[idx].c_str());
        }
        tmpFiles.clear();
        for (size_t idx = 0; idx < tmpDirs.size(); idx++) {
            rmdir(tmpDirs[idx].c_str());
        }
        tmpDirs.clear();
        if (find_MountList(&mounts, tmpDir) != NULL) {
            unmountTree(&mounts, tmpDir);
        }
        chdir(cwd);
        rmdir(tmpDir);
        free(tmpDir);
        free_MountList(&mounts, 0);
    }

};

TEST(ShifterCoreTestGroup, check_find_process_by_cmdline) {
    const char *basepath = getenv("srcdir");
    if (basepath == NULL) {
        basepath = ".";
    }
    char *cmd = alloc_strgenf("%s/shifter_sleep_test", basepath);
    char *args[] = {cmd, cmd, NULL};

    pid_t pid = fork();
    if (pid == 0) {
        execv(args[0], args);
        exit(127);
    }
    CHECK(pid > 0);
    usleep(1000000);

    pid_t discovered = shifter_find_process_by_cmdline(cmd);
    printf("pid: %d, discovered: %d, %s\n", pid, discovered, cmd);
    CHECK(pid == discovered);

    CHECK(kill(pid, SIGTERM) == 0);

    CHECK(shifter_find_process_by_cmdline(NULL) == -1);

    free(cmd);
};

#ifdef NOTROOT
IGNORE_TEST(ShifterCoreTestGroup, CopyFile_basic) {
#else
TEST(ShifterCoreTestGroup, CopyFile_basic) {
#endif
    char *toFile = NULL;
    char *ptr = NULL;
    int ret = 0;
    struct stat statData;

    toFile = alloc_strgenf("%s/passwd", tmpDir);

    /* check invalid input */
    ret = _shifterCore_copyFile("/bin/cp", NULL, toFile, 0, INVALID_USER, INVALID_GROUP, 0644);
    CHECK(ret != 0);
    ret = _shifterCore_copyFile("/bin/cp", "/etc/passwd", NULL, 0, INVALID_USER, INVALID_GROUP, 0644);
    CHECK(ret != 0);

    /* should succeed */
    ret = _shifterCore_copyFile("/bin/cp", "/etc/passwd", toFile, 0, INVALID_USER, INVALID_GROUP, 0644);
    tmpFiles.push_back(toFile);
    CHECK(ret == 0);

    ret = lstat(toFile, &statData);
    CHECK(ret == 0);
    CHECK((statData.st_mode & (S_IRWXU | S_IRWXG | S_IRWXO)) == 0644)

    ret = unlink(toFile);
    CHECK(ret == 0);

    ret = _shifterCore_copyFile("/bin/cp", "/etc/passwd", toFile, 0, INVALID_USER, INVALID_GROUP, 0755);
    CHECK(ret == 0);

    ret = lstat(toFile, &statData);
    CHECK(ret == 0);
    CHECK((statData.st_mode & (S_IRWXU | S_IRWXG | S_IRWXO)) == 0755)

    ret = unlink(toFile);
    CHECK(ret == 0);
    free(toFile);
}

int jailbreak() {
    chdir("/");
    int fd = open("/", O_DIRECTORY);
    mkdir("break", 0755);
    chdir("break");
    chroot(".");
    fchdir(fd);

    for ( ; ; ) {
        struct stat dot;
        struct stat dotdot;

        if (stat(".", &dot) != 0) break;
        if (stat("..", &dotdot) != 0) break;

        if (dot.st_ino == dotdot.st_ino) {
            return chroot(".");
        }
        chdir("..");
    }
    return 1;
}

#define SETUP_CHROOT(path) \
    CHECK(chdir(path) == 0);\
    CHECK(chroot(".") == 0);\
    {

#define CHECK_CHROOT(statement, returndir) \
    CHECK(statement);\
    }\
    CHECK(jailbreak() == 0);\
    printf("returning to %s\n", returndir);\
    CHECK(chdir(returndir) == 0);

#define END_CHROOT(returndir) \
    }\
    CHECK(jailbreak() == 0);\
    printf("returning to %s\n", returndir);\
    CHECK(chdir(returndir) == 0);


#ifdef NOTROOT
IGNORE_TEST(ShifterCoreTestGroup, test_getgrouplist_basic) {
#else
TEST(ShifterCoreTestGroup, test_getgrouplist_basic) {
#endif
    gid_t *groups = NULL;
    int ngroups = 0;
    pid_t pid = 0;
    int ret = 0;

    /* set bad data to ensure it gets reset correctly */
    ngroups = 1;
    char *returndir = get_current_dir_name();

    /* make sure fails if user is NULL */
    groups = shifter_getgrouplist(NULL, 1000, &ngroups);
    CHECK(groups == NULL && ngroups == 0);

    /* make sure fails if user is root */
    ngroups = 1;
    groups = shifter_getgrouplist("root", 1000, &ngroups);
    CHECK(groups == NULL && ngroups == 0);

    /* make sure fails if group is 0 */
    ngroups = 1;
    groups = shifter_getgrouplist("test", 0, &ngroups);
    CHECK(groups == NULL && ngroups == 0);

    /* make sure fails if ngroups is NULL */
    groups = shifter_getgrouplist("test", 1000, NULL);
    CHECK(groups == NULL);

    /* in chroot1, user dmj is in groups 10, 990, and 1000 */
    ngroups = 0;

    SETUP_CHROOT("chroot1")
    groups = shifter_getgrouplist("dmj", 1000, &ngroups);
    fprintf(stderr, "got back %d groups\n", ngroups);
    int ok[] = {10, 990, 1000};
    int expcnt[] = {1, 1, 1};
    int gotcnt[] = {0, 0, 0};

    for (int idx = 0; idx < ngroups; idx++) {
        fprintf(stderr, "have gid: %d\n", groups[idx]);
        for (int grpidx = 0; grpidx < 3; grpidx++) {
            if (groups[idx] == ok[grpidx]) {
                gotcnt[grpidx]++;
            }
        }
    }
    for (int grpidx = 0; grpidx < 3; grpidx++) {
        if (expcnt[grpidx] != gotcnt[grpidx]) {
            fprintf(stderr, "%d != %d occurences for gid %d\n", expcnt[grpidx], gotcnt[grpidx], ok[grpidx]);
            exit(1);
        } 
    }
    CHECK(ret == 0);
    CHECK(ngroups == 3);
    END_CHROOT(returndir)

    printf("currdir: %s\n", get_current_dir_name());

    /* should get back the 3 correct groups plus a duplicate
     * 1000 replacing the evil 0 inserted into chroot2 */
    SETUP_CHROOT("chroot2")
    groups = shifter_getgrouplist("dmj", 1000, &ngroups);
    fprintf(stderr, "got back %d groups\n", ngroups);
    int ok[] = {10, 990, 1000};
    int expcnt[] = {1, 1, 2};
    int gotcnt[] = {0, 0, 0};

    for (int idx = 0; idx < ngroups; idx++) {
        fprintf(stderr, "have gid: %d\n", groups[idx]);
        for (int grpidx = 0; grpidx < 3; grpidx++) {
            if (groups[idx] == ok[grpidx]) {
                gotcnt[grpidx]++;
            }
        }
    }
    for (int grpidx = 0; grpidx < 3; grpidx++) {
        if (expcnt[grpidx] != gotcnt[grpidx]) {
            fprintf(stderr, "%d != %d occurences for gid %d\n", expcnt[grpidx], gotcnt[grpidx], ok[grpidx]);
            exit(1);
        } 
    }
    CHECK_CHROOT(ret == 0 && ngroups == 4, returndir)

    /* make sure the realloc works correctly */
    free(groups);
    groups = (gid_t *) malloc(sizeof(gid_t) * 1);
    ngroups = 1;
  
    /* after making buffer too small, re-run test from above */
    SETUP_CHROOT("chroot1")
    groups = shifter_getgrouplist("dmj", 1000, &ngroups);
    fprintf(stderr, "got back %d groups\n", ngroups);
    int ok[] = {10, 990, 1000};
    int expcnt[] = {1, 1, 1};
    int gotcnt[] = {0, 0, 0};

    for (int idx = 0; idx < ngroups; idx++) {
        fprintf(stderr, "have gid: %d\n", groups[idx]);
        for (int grpidx = 0; grpidx < 3; grpidx++) {
            if (groups[idx] == ok[grpidx]) {
                gotcnt[grpidx]++;
            }
        }
    }
    for (int grpidx = 0; grpidx < 3; grpidx++) {
        if (expcnt[grpidx] != gotcnt[grpidx]) {
            fprintf(stderr, "%d != %d occurences for gid %d\n", expcnt[grpidx], gotcnt[grpidx], ok[grpidx]);
            exit(1);
        } 
    }
    CHECK_CHROOT(ret == 0 && ngroups == 3, returndir)

    /* check case when NO group entries are present
     * should just get the provided gid back */
    SETUP_CHROOT("chroot3")
    groups = shifter_getgrouplist("dmj", 1000, &ngroups);
    fprintf(stderr, "got back %d groups\n", ngroups);
    int ok[] = {1000};
    int expcnt[] = {1};
    int gotcnt[] = {0};

    for (int idx = 0; idx < ngroups; idx++) {
        fprintf(stderr, "have gid: %d\n", groups[idx]);
        for (int grpidx = 0; grpidx < 1; grpidx++) {
            if (groups[idx] == ok[grpidx]) {
                gotcnt[grpidx]++;
            }
        }
    }
    for (int grpidx = 0; grpidx < 1; grpidx++) {
        if (expcnt[grpidx] != gotcnt[grpidx]) {
            fprintf(stderr, "%d != %d occurences for gid %d\n", expcnt[grpidx], gotcnt[grpidx], ok[grpidx]);
            exit(1);
        } 
    }
    CHECK_CHROOT(ret == 0 && ngroups == 1, returndir)
}

TEST(ShifterCoreTestGroup, setupPerNodeCacheFilename_tests) {
    int ret = 0;
    char buffer[PATH_MAX];
    VolMapPerNodeCacheConfig *cache = (VolMapPerNodeCacheConfig *) malloc(sizeof(VolMapPerNodeCacheConfig));
    UdiRootConfig *config = NULL;
    ImageData *image = NULL;

    CHECK(setupLocalRootVFSConfig(&config, &image, tmpDir, cwd) == 0);

    memset(cache, 0, sizeof(VolMapPerNodeCacheConfig));

    /* should fail because cache is NULL */
    ret = setupPerNodeCacheFilename(config, NULL, buffer, 10);
    CHECK(ret != 0);

    /* should fail because buffer is NULL */
    ret = setupPerNodeCacheFilename(config, cache, NULL, 10);
    CHECK(ret != 0);

    /* should fail because buffer len is 0 */
    ret = setupPerNodeCacheFilename(config, cache, buffer, 0);
    CHECK(ret != 0);


    /* should successfully work */
    char hostname[128];
    char result[1024];
    gethostname(hostname, 128);
    snprintf(result, 1024, "/tmp/file_%s.xfs", hostname);
    cache->fstype = strdup("xfs");
    snprintf(buffer, PATH_MAX, "/tmp/file");
    ret = setupPerNodeCacheFilename(config, cache, buffer, PATH_MAX);
    CHECK(ret >= 0);
    close(ret);

    /* should fail because fstype is NULL */
    free(cache->fstype);
    cache->fstype = NULL;
    ret = setupPerNodeCacheFilename(config, cache, buffer, PATH_MAX);
    CHECK(ret == -1);

    free_ImageData(image, 1);
    free_UdiRootConfig(config, 1);
    free_VolMapPerNodeCacheConfig(cache);
    cache = NULL;
}

#ifdef NOTROOT
TEST(ShifterCoreTestGroup, setupPerNodeCacheBackingStore_tests) {
#else
IGNORE_TEST(ShifterCoreTestGroup, setupPerNodeCacheBackingStore_tests) {
#endif
    int ret = 0;
    VolMapPerNodeCacheConfig *cache = (VolMapPerNodeCacheConfig *) malloc(sizeof(VolMapPerNodeCacheConfig));
    UdiRootConfig *config = NULL;
    ImageData *image = NULL;
    char backingStorePath[PATH_MAX];
    char *ptr = NULL;

    CHECK(setupLocalRootVFSConfig(&config, &image, tmpDir, cwd) == 0);
    memset(cache, 0, sizeof(VolMapPerNodeCacheConfig));

    cache->fstype = strdup("xfs");
    cache->cacheSize = 200 * 1024 * 1024; // 200mb

    if (access("/sbin/mkfs.xfs", X_OK) == 0) {
        config->target_uid = getuid();
        config->target_gid = getgid();
        config->mkfsXfsPath = strdup("/sbin/mkfs.xfs");

        snprintf(backingStorePath, PATH_MAX, "%s/testBackingStore.xfs", tmpDir);
        ret = setupPerNodeCacheBackingStore(cache, backingStorePath, config);
        CHECK(ret == 0);

        unlink(backingStorePath);
    }

    free(cache->fstype);
    cache->fstype = NULL;
    free_UdiRootConfig(config, 1);
    free_ImageData(image, 1);
    free(cache);
}

TEST(ShifterCoreTestGroup, CheckSupportedFilesystems) {
    char **fsTypes = getSupportedFilesystems();
    char **ptr = NULL;
    int haveCommonFsType = 0;
    CHECK(fsTypes != NULL);

    haveCommonFsType = supportsFilesystem(fsTypes, "ext4") == 0;
    haveCommonFsType |= supportsFilesystem(fsTypes, "xfs") == 0;
    CHECK(supportsFilesystem(fsTypes, "proc") == 0);
    CHECK(haveCommonFsType == 1);
    CHECK(supportsFilesystem(fsTypes, "blergityboo") != 0);

    for (ptr = fsTypes; ptr && *ptr; ptr++) {
        free(*ptr);
    }
    free(fsTypes);
}

#ifdef NOTROOT
IGNORE_TEST(ShifterCoreTestGroup, CopyFile_chown) {
#else
TEST(ShifterCoreTestGroup, CopyFile_chown) {
#endif
    char *toFile = NULL;
    char *ptr = NULL;
    int ret = 0;
    struct stat statData;

    toFile = alloc_strgenf("%s/passwd", tmpDir);
    CHECK(toFile != NULL);
    
    ret = _shifterCore_copyFile("/bin/cp", "/etc/passwd", toFile, 0, 2, 2, 0644);
    tmpFiles.push_back(toFile);
    CHECK(ret == 0);

    ret = lstat(toFile, &statData);
    CHECK(ret == 0);
    CHECK((statData.st_mode & (S_IRWXU | S_IRWXG | S_IRWXO)) == 0644);
    CHECK(statData.st_uid == 2);
    CHECK(statData.st_gid == 2);

    ret = unlink(toFile);
    CHECK(ret == 0);

    ret = _shifterCore_copyFile("/bin/cp", "/etc/passwd", toFile, 0, 2, 2, 0755);
    CHECK(ret == 0);

    ret = lstat(toFile, &statData);
    CHECK(ret == 0);
    CHECK((statData.st_mode & (S_IRWXU | S_IRWXG | S_IRWXO)) == 0755)
    CHECK(statData.st_uid == 2);
    CHECK(statData.st_gid == 2);

    ret = unlink(toFile);
    CHECK(ret == 0);
    free(toFile);
}

#ifdef NOTROOT
IGNORE_TEST(ShifterCoreTestGroup, isSharedMount_basic) {
#else
TEST(ShifterCoreTestGroup, isSharedMount_basic) {
#endif
    /* main() already generated a new namespace for this process */
    CHECK(mount(NULL, "/", "", MS_SHARED, NULL) == 0);

    CHECK(isSharedMount("/") == 1);

    CHECK(mount(NULL, "/", "", MS_PRIVATE, NULL) == 0);
    CHECK(isSharedMount("/") == 0);
}

#ifdef NOTROOT
IGNORE_TEST(ShifterCoreTestGroup, validatePrivateNamespace) {
#else
TEST(ShifterCoreTestGroup, validatePrivateNamespace) {
#endif
    struct stat statInfo;
    pid_t child = 0;

    CHECK(stat("/tmp", &statInfo) == 0);
    CHECK(stat("/tmp/test_shifter_core", &statInfo) != 0);
    
    child = fork();
    if (child == 0) {
        char currDir[PATH_MAX];
        struct stat localStatInfo;

        if (unshare(CLONE_NEWNS) != 0) exit(1);
        if (isSharedMount("/") == 1) {
            if (mount(NULL, "/", "", MS_PRIVATE|MS_REC, NULL) != 0) exit(1);
        }
        if (getcwd(currDir, PATH_MAX) == NULL) exit(1);
        currDir[PATH_MAX - 1] = 0;

        if (mount(currDir, "/tmp", "bind", MS_BIND, NULL) != 0) exit(1);
        if (stat("/tmp/test_shifter_core", &localStatInfo) == 0) {
            exit(0);
        }
        exit(1);
    } else if (child > 0) {
        int status = 0;
        waitpid(child, &status, 0);

        status = WEXITSTATUS(status);
        CHECK(status == 0);

        CHECK(stat("/tmp/test_shifter_core", &statInfo) != 0);
    }
}

TEST(ShifterCoreTestGroup, writeHostFile_basic) { 
   char tmpDirVar[] = "/tmp/shifter.XXXXXX/var";
   char hostsFilename[] = "/tmp/shifter.XXXXXX/var/hostsfile";
   FILE *fp = NULL;
   char *linePtr = NULL;
   size_t linePtr_size = 0;
   int count = 0;

   memcpy(tmpDirVar, tmpDir, sizeof(char) * strlen(tmpDir));
   memcpy(hostsFilename, tmpDir, sizeof(char) * strlen(tmpDir));
   tmpDirs.push_back(tmpDirVar);
   tmpFiles.push_back(hostsFilename);

   CHECK(mkdir(tmpDirVar, 0755) == 0);

   UdiRootConfig config;
   memset(&config, 0, sizeof(UdiRootConfig));

   config.udiMountPoint = tmpDir;

   int ret = writeHostFile("host1/4", &config);
   CHECK(ret == 0);

   fp = fopen(hostsFilename, "r");
   while (fp && !feof(fp) && !ferror(fp)) {
       size_t nread = getline(&linePtr, &linePtr_size, fp);
       if (nread == 0 || feof(fp) || ferror(fp)) break;

       if (count < 4) {
           CHECK(strcmp(linePtr, "host1\n") == 0);
           count++;
           continue;
       }
       FAIL("Got beyond where we should be");
   }
   fclose(fp);

   ret = writeHostFile(NULL, &config);
   CHECK(ret == 1);

   ret = writeHostFile("host1 host2", &config);
   CHECK(ret == 1);

   ret = writeHostFile("host1/24 host2/24 host3/24", &config);
   count = 0;
   fp = fopen(hostsFilename, "r");
   while (fp && !feof(fp) && !ferror(fp)) {
       size_t nread = getline(&linePtr, &linePtr_size, fp);
       if (nread == 0 || feof(fp) || ferror(fp)) break;

       if (count < 24) {
           CHECK(strcmp(linePtr, "host1\n") == 0);
           count++;
           continue;
       } else if (count < 48) {
           CHECK(strcmp(linePtr, "host2\n") == 0);
           count++;
           continue;
       } else if (count < 72) {
           CHECK(strcmp(linePtr, "host3\n") == 0);
           count++;
           continue;
       }
       FAIL("Got beyond where we should be");
   }
   fclose(fp);

   if (linePtr != NULL) free(linePtr);
}

#ifdef NOTROOT
IGNORE_TEST(ShifterCoreTestGroup, validateUnmounted_Basic) { 
#else
TEST(ShifterCoreTestGroup, validateUnmounted_Basic) { 
#endif
    int rc = 0;
    MountList mounts;
    UdiRootConfig config;
    memset(&config, 0, sizeof(UdiRootConfig));

    memset(&mounts, 0, sizeof(MountList));
    CHECK(parse_MountList(&mounts) == 0);

    rc = validateUnmounted(tmpDir, 0);
    CHECK(rc == 0);

    CHECK(_shifterCore_bindMount(&config, &mounts, "/", tmpDir, 1, 0) == 0);
    
    rc = validateUnmounted(tmpDir, 0);
    CHECK(rc == 1);

    CHECK(unmountTree(&mounts, tmpDir) == 0);

    rc = validateUnmounted(tmpDir, 0);
    CHECK(rc == 0);

    free_MountList(&mounts, 0);
}

#ifdef NOTROOT
IGNORE_TEST(ShifterCoreTestGroup, validateLocalTypeIsConfigurable) {
#else
TEST(ShifterCoreTestGroup, validateLocalTypeIsConfigurable) {
#endif
    UdiRootConfig *config = NULL;
    struct gpu_support_config gpu_config = {};
    struct mpi_support_config mpi_config = {};
    ImageData *image = NULL;
    MountList mounts;
    int rc = 0;
    memset(&mounts, 0, sizeof(MountList));
    CHECK(setupLocalRootVFSConfig(&config, &image, tmpDir, cwd) == 0);
    config->allowLocalChroot = 0;

    fprint_ImageData(stderr, image);

<<<<<<< HEAD
    rc = mountImageVFS(image, "dmj", 0, NULL, config, &gpu_config, &mpi_config);
=======
    rc = mountImageVFS(image, "dmj", 0, NULL, config);
>>>>>>> bbb71a76
    CHECK(rc == 1);
    CHECK(parse_MountList(&mounts) == 0);
    CHECK(find_MountList(&mounts, tmpDir) == NULL);

    rc = unmountTree(&mounts, config->udiMountPoint);
    CHECK(rc == 0);
    free_MountList(&mounts, 0);
    memset(&mounts, 0, sizeof(MountList));

    config->allowLocalChroot = 1;
<<<<<<< HEAD
    rc = mountImageVFS(image, "dmj", 0, NULL, config, &gpu_config, &mpi_config);
=======
    rc = mountImageVFS(image, "dmj", 0, NULL, config);
>>>>>>> bbb71a76
    CHECK(rc == 0);
    CHECK(parse_MountList(&mounts) == 0);
    CHECK(find_MountList(&mounts, tmpDir) != NULL);
    rc = unmountTree(&mounts, config->udiMountPoint);
    free_UdiRootConfig(config, 1);
    free_ImageData(image, 1);
    free_MountList(&mounts, 0);
}

#ifdef NOTROOT
IGNORE_TEST(ShifterCoreTestGroup, _bindMount_basic) {
#else
TEST(ShifterCoreTestGroup, _bindMount_basic) {
#endif
    MountList mounts;
    int rc = 0;
    struct stat statData;
    UdiRootConfig config;
    memset(&config, 0, sizeof(UdiRootConfig));
    memset(&mounts, 0, sizeof(MountList));
    memset(&statData, 0, sizeof(struct stat));

    CHECK(parse_MountList(&mounts) == 0);

    rc = _shifterCore_bindMount(&config, &mounts, "/", tmpDir, 0, 0);
    CHECK(rc == 0);

    char *usrPath = alloc_strgenf("%s/%s", tmpDir, "usr");
    char *test_shifter_corePath = alloc_strgenf("%s/%s", tmpDir, "test_shifter_core");
    CHECK(usrPath != NULL);
    CHECK(test_shifter_corePath != NULL);

    /* make sure we can see /usr in the bind-mount location */
    CHECK(stat(usrPath, &statData) == 0);
    CHECK(find_MountList(&mounts, tmpDir) != NULL);

    /* make sure that without overwrite set the mount is unchanged */
    CHECK(_shifterCore_bindMount(&config, &mounts, cwd, tmpDir, 0, 0) != 0);
    CHECK(stat(test_shifter_corePath, &statData) != 0);
    CHECK(stat(usrPath, &statData) == 0);
    CHECK(find_MountList(&mounts, tmpDir) != NULL);

    /* set overwrite and make sure that works */
    CHECK(_shifterCore_bindMount(&config, &mounts, cwd, tmpDir, 0, 1) == 0);
    CHECK(stat(test_shifter_corePath, &statData) == 0);
    CHECK(stat(usrPath, &statData) != 0);
    CHECK(find_MountList(&mounts, tmpDir) != NULL);

    /* make sure that the directory is writable */
    char *tmpFile = alloc_strgenf("%s/testFile.XXXXXX", tmpDir);
    int fd = mkstemp(tmpFile);
    CHECK(fd >= 0);
    CHECK(stat(tmpFile, &statData) == 0);
    close(fd);
    CHECK(unlink(tmpFile) == 0);
    free(tmpFile);

    /* remount with read-only set */
    CHECK(_shifterCore_bindMount(&config, &mounts, cwd, tmpDir, 1, 1) == 0);
    tmpFile = alloc_strgenf("%s/testFile.XXXXXX", tmpDir);
    fd = mkstemp(tmpFile);
    CHECK(fd < 0);
    CHECK(stat(tmpFile, &statData) != 0);
    free(tmpFile);

    /* clean up */
    CHECK(unmountTree(&mounts, tmpDir) == 0);
    free_MountList(&mounts, 0);
    free(usrPath);
    free(test_shifter_corePath);
}

#if ISROOT & DANGEROUSTESTS
TEST(ShifterCoreTestGroup, mountDangerousImage) {
#else
IGNORE_TEST(ShifterCoreTestGroup, mountDangerousImage) {
#endif

}

TEST(ShifterCoreTestGroup, copyenv_test) {
    char **copied_env = NULL;
    char **eptr = NULL;
    char **cptr = NULL;
    setenv("ABCD", "DCBA", 1);

    copied_env = shifter_copyenv(environ, 0);
    CHECK(copied_env != NULL);

    /* environment variables should be identical and in
       same order, but in different memory segments */
    for (eptr = environ, cptr = copied_env;
         eptr && *eptr && cptr && *cptr;
         eptr++, cptr++)
    {
        CHECK(strcmp(*eptr, *cptr) == 0);
        CHECK(*eptr != *cptr);
    } 
    CHECK(*eptr == NULL && *cptr == NULL);

    for (cptr = copied_env; cptr && *cptr; cptr++) {
        free(*cptr);
    }
    free(copied_env);
}

TEST(ShifterCoreTestGroup, setenv_test) {
    char **copied_env = NULL;
    char **cptr = NULL;
    char *tmpvar = strdup("FAKE_ENV_VAR_FOR_TEST=3");
    const char *pathenv = getenv("PATH");
    int pathok = 0;
    int ret = 0;
    int found = 0;
    size_t cnt = 0;
    size_t newcnt = 0;

    unsetenv("FAKE_ENV_VAR_FOR_TEST");
    copied_env = shifter_copyenv(environ, 0);
    CHECK(copied_env != NULL);
    for (cptr = copied_env; cptr && *cptr; cptr++) {
        cnt++;
    }

    ret = shifter_putenv(&copied_env, tmpvar);
    CHECK(ret == 0);
    
    /* make sure we cannot compare against original string */
    tmpvar[0] = 0;
    free(tmpvar);

    for (cptr = copied_env; cptr && *cptr; cptr++) {
        if (strcmp(*cptr, "FAKE_ENV_VAR_FOR_TEST=3") == 0) {
            found = 1;
        }
        if (strncmp(*cptr, "PATH=", 5) == 0) {
            char *ptr = *cptr + 5;
            if (strcmp(ptr, pathenv) == 0) {
                pathok = 1;
            }
        }
        newcnt++;
    }
    CHECK(found == 1);
    CHECK(newcnt == cnt + 1);
    CHECK(pathok == 1);


    for (cptr = copied_env; cptr && *cptr; cptr++) {
        free(*cptr);
    }
    free(copied_env);
}

TEST(ShifterCoreTestGroup, appendenv_test) {
    char **copied_env = NULL;
    char **cptr = NULL;
    char *tmpvar = strdup("FAKE_ENV_VAR_FOR_TEST=3");
    const char *pathenv = getenv("PATH");
    int pathok = 0;
    int ret = 0;
    int found = 0;
    size_t cnt = 0;
    size_t newcnt = 0;

    setenv("FAKE_ENV_VAR_FOR_TEST", "4:5", 1);
    copied_env = shifter_copyenv(environ, 0);
    CHECK(copied_env != NULL);
    for (cptr = copied_env; cptr && *cptr; cptr++) {
        cnt++;
    }

    ret = shifter_appendenv(&copied_env, tmpvar);
    CHECK(ret == 0);
    
    /* make sure we cannot compare against original string */
    tmpvar[0] = 0;
    free(tmpvar);

    for (cptr = copied_env; cptr && *cptr; cptr++) {
        if (strcmp(*cptr, "FAKE_ENV_VAR_FOR_TEST=4:5:3") == 0) {
            found = 1;
        }
        if (strncmp(*cptr, "PATH=", 5) == 0) {
            char *ptr = *cptr + 5;
            if (strcmp(ptr, pathenv) == 0) {
                pathok = 1;
            }
        }
        newcnt++;
    }
    CHECK(found == 1);
    CHECK(cnt == newcnt);
    CHECK(pathok == 1);


    for (cptr = copied_env; cptr && *cptr; cptr++) {
        free(*cptr);
    }
    free(copied_env);
    unsetenv("FAKE_ENV_VAR_FOR_TEST");
}

TEST(ShifterCoreTestGroup, prependenv_test) {
    char **copied_env = NULL;
    char **cptr = NULL;
    char *tmpvar = strdup("FAKE_ENV_VAR_FOR_TEST=3");
    const char *pathenv = getenv("PATH");
    int pathok = 0;
    int ret = 0;
    int found = 0;
    size_t cnt = 0;
    size_t newcnt = 0;

    setenv("FAKE_ENV_VAR_FOR_TEST", "4:5", 1);
    copied_env = shifter_copyenv(environ, 0);
    CHECK(copied_env != NULL);
    for (cptr = copied_env; cptr && *cptr; cptr++) {
        cnt++;
    }

    ret = shifter_prependenv(&copied_env, tmpvar);
    CHECK(ret == 0);
    
    /* make sure we cannot compare against original string */
    tmpvar[0] = 0;
    free(tmpvar);

    for (cptr = copied_env; cptr && *cptr; cptr++) {
        if (strcmp(*cptr, "FAKE_ENV_VAR_FOR_TEST=3:4:5") == 0) {
            found = 1;
        }
        if (strncmp(*cptr, "PATH=", 5) == 0) {
            char *ptr = *cptr + 5;
            if (strcmp(ptr, pathenv) == 0) {
                pathok = 1;
            }
        }
        newcnt++;
    }
    CHECK(found == 1);
    CHECK(cnt == newcnt);
    CHECK(pathok == 1);


    for (cptr = copied_env; cptr && *cptr; cptr++) {
        free(*cptr);
    }
    free(copied_env);
    unsetenv("FAKE_ENV_VAR_FOR_TEST");
}

TEST(ShifterCoreTestGroup, unsetenv_test) {
    char **copied_env = NULL;
    char **cptr = NULL;
    char *tmpvar = strdup("FAKE_ENV_VAR_FOR_TEST");
    const char *pathenv = getenv("PATH");
    int pathok = 0;
    int ret = 0;
    int found = 0;
    size_t cnt = 0;
    size_t newcnt = 0;

    setenv("FAKE_ENV_VAR_FOR_TEST", "4:5", 1);
    copied_env = shifter_copyenv(environ, 0);
    CHECK(copied_env != NULL);
    for (cptr = copied_env; cptr && *cptr; cptr++) {
        cnt++;
    }

    ret = shifter_unsetenv(&copied_env, tmpvar);
    CHECK(ret == 0);
    
    /* make sure we cannot compare against original string */
    tmpvar[0] = 0;
    free(tmpvar);

    for (cptr = copied_env; cptr && *cptr; cptr++) {
        if (strncmp(*cptr, "FAKE_ENV_VAR_FOR_TEST=", 22) == 0) {
            found = 1;
        }
        if (strncmp(*cptr, "PATH=", 5) == 0) {
            char *ptr = *cptr + 5;
            if (strcmp(ptr, pathenv) == 0) {
                pathok = 1;
            }
        }
        newcnt++;
    }
    CHECK(found == 0);
    CHECK(newcnt + 1 == cnt);
    CHECK(pathok == 1);


    for (cptr = copied_env; cptr && *cptr; cptr++) {
        free(*cptr);
    }
    free(copied_env);
    unsetenv("FAKE_ENV_VAR_FOR_TEST");
}

TEST(ShifterCoreTestGroup, setupenv_test) {
    UdiRootConfig *config = (UdiRootConfig *) malloc(sizeof(UdiRootConfig));
    ImageData *image = (ImageData *) malloc(sizeof(ImageData));
    char **ptr = NULL;
    char **local_env = NULL;

    memset(config, 0, sizeof(UdiRootConfig));
    memset(image, 0, sizeof(ImageData));
   
    /* initialize empty environment */
    local_env = (char **) malloc(sizeof(char *) * 2);
    local_env[0] = strdup("PATH=/incorrect");
    local_env[1] = NULL;

    /* copy arrays into config */
    config->siteEnv = (char **) malloc(sizeof(char *) * 3);
    config->siteEnv[0] = strdup("SHIFTER_RUNTIME=1");
    config->siteEnv[1] = strdup("NEW_VAR=abcd");
    config->siteEnv[2] = NULL;

    config->siteEnvAppend = (char **) malloc(sizeof(char *) * 2);
    config->siteEnvAppend[0] = strdup("PATH=/opt/udiImage/bin");
    config->siteEnvAppend[1] = NULL;

    config->siteEnvPrepend = (char **) malloc(sizeof(char *) * 2);
    config->siteEnvPrepend[0] = strdup("PATH=/sbin");
    config->siteEnvPrepend[1] = NULL;

    config->siteEnvUnset = (char **) malloc(sizeof(char *) * 2);
    config->siteEnvUnset[0] = strdup("NEW_VAR");
    config->siteEnvUnset[1] = NULL;

    /* setup image environment */
    image->env = (char **) malloc(sizeof(char *) * 2);
    image->env[0] = strdup("PATH=/usr/bin");
    image->env[1] = NULL;

    /* test target */
    int ret = shifter_setupenv(&local_env, image, config);

    CHECK(ret == 0);

    int found = 0;
    for (ptr = local_env ; ptr && *ptr; ptr++) {
        if (strcmp(*ptr, "PATH=/sbin:/usr/bin:/opt/udiImage/bin") == 0) {
            found++;
        }
        if (strcmp(*ptr, "SHIFTER_RUNTIME=1") == 0) {
            found++;
        }
    }
    CHECK(found == 2);
    CHECK(ptr - local_env == 2);

    free_ImageData(image, 1);
    free_UdiRootConfig(config, 1);
}

bool are_environments_equal(const std::vector<std::string>& expected_env, char** actual_env)
{
    for(size_t i=0; i<expected_env.size(); ++i)
    {
        if(actual_env[i] == NULL)
        {
            return false;
        }

        if(expected_env[i] != actual_env[i])
        {
            return false;
        }
    }
    return true;
}

TEST(ShifterCoreTestGroup, setupenv_site_resources_test) {
    char* site_resources_path = alloc_strgenf("%s%s", tmpDir, "/site-resources");
    UdiRootConfig config = {};
    config.udiMountPoint = strdup(tmpDir);
    config.siteResources = site_resources_path;

    // site resources folder is not configured
    {
        char* oldSiteResources = config.siteResources;
        config.siteResources = NULL;
        char** actual_environment;
        actual_environment = (char **) malloc(sizeof(char *) * 3);
        actual_environment[0] = strdup("PATH=/initial-path");
        actual_environment[1] = strdup("LD_LIBRARY_PATH=/initial-ld-library-path");
        actual_environment[2] = NULL;

        std::vector<std::string> expected_environment;
        expected_environment.push_back("PATH=/initial-path");
        expected_environment.push_back("LD_LIBRARY_PATH=/initial-ld-library-path");
        CHECK(shifter_setupenv_site_resources(&actual_environment, &config) == 0);

        CHECK(are_environments_equal(expected_environment, actual_environment));
        config.siteResources = oldSiteResources;
        free(actual_environment[0]);
        free(actual_environment[1]);
    }

    // site resources folder is empty
    {
        char** actual_environment;
        actual_environment = (char **) malloc(sizeof(char *) * 3);
        actual_environment[0] = strdup("PATH=/initial-path");
        actual_environment[1] = strdup("LD_LIBRARY_PATH=/initial-ld-library-path");
        actual_environment[2] = NULL;

        CHECK(system((std::string("mkdir ") + site_resources_path).c_str()) == 0);
        std::vector<std::string> expected_environment;
        expected_environment.push_back("PATH=/initial-path");
        expected_environment.push_back("LD_LIBRARY_PATH=/initial-ld-library-path");
        CHECK(shifter_setupenv_site_resources(&actual_environment, &config) == 0);

        CHECK(are_environments_equal(expected_environment, actual_environment));
        CHECK(system((std::string("rm -r ") + site_resources_path).c_str()) == 0);
        free(actual_environment[0]);
        free(actual_environment[1]);
        free(actual_environment);
    }

    // site resources folder contains executable file
    {
        char** actual_environment;
        actual_environment = (char **) malloc(sizeof(char *) * 3);
        actual_environment[0] = strdup("PATH=/initial-path");
        actual_environment[1] = strdup("LD_LIBRARY_PATH=/initial-ld-library-path");
        actual_environment[2] = NULL;

        std::string bins_path = std::string(site_resources_path) +  "/bins_path";
        std::string bin = bins_path + "/executable_file";
        CHECK(system((std::string("mkdir -p ") + bins_path).c_str()) == 0);
        CHECK(system((std::string("touch ") + bin).c_str()) == 0);
        CHECK(system((std::string("chmod 755 ") + bin).c_str()) == 0);
        CHECK(shifter_setupenv_site_resources(&actual_environment, &config) == 0);

        std::vector<std::string> expected_environment;
        expected_environment.push_back("PATH=" + bins_path + ":/initial-path");
        expected_environment.push_back("LD_LIBRARY_PATH=/initial-ld-library-path");

        CHECK(are_environments_equal(expected_environment, actual_environment));
        CHECK(system((std::string("rm -r ") + site_resources_path).c_str()) == 0);
        free(actual_environment[0]);
        free(actual_environment[1]);
        free(actual_environment);
    }

    // site resources folder contains shared library (*.so)
    {
        char** actual_environment;
        actual_environment = (char **) malloc(sizeof(char *) * 3);
        actual_environment[0] = strdup("PATH=/initial-path");
        actual_environment[1] = strdup("LD_LIBRARY_PATH=/initial-ld-library-path");
        actual_environment[2] = NULL;

        std::string libs_path = std::string(site_resources_path) + "/libs_path";
        std::string lib = libs_path + "/libtest.so";
        CHECK(system((std::string("mkdir -p ") + libs_path).c_str()) == 0);
        CHECK(system((std::string("touch ") + lib).c_str()) == 0);
        CHECK(shifter_setupenv_site_resources(&actual_environment, &config) == 0);

        std::vector<std::string> expected_environment;
        expected_environment.push_back("PATH=/initial-path");
        expected_environment.push_back("LD_LIBRARY_PATH=" + libs_path + ":/initial-ld-library-path");
        CHECK(are_environments_equal(expected_environment, actual_environment));

        CHECK(system((std::string("rm -r ") + site_resources_path).c_str()) == 0);
        free(actual_environment[0]);
        free(actual_environment[1]);
        free(actual_environment);
    }

    // site resources folder contains shared library (*.so.1)
    {
        char** actual_environment;
        actual_environment = (char **) malloc(sizeof(char *) * 3);
        actual_environment[0] = strdup("PATH=/initial-path");
        actual_environment[1] = strdup("LD_LIBRARY_PATH=/initial-ld-library-path");
        actual_environment[2] = NULL;

        std::string libs_path = std::string(site_resources_path) + "/libs_path";
        std::string lib = libs_path + "/libtest.so.1";
        CHECK(system((std::string("mkdir -p ") + libs_path).c_str()) == 0);
        CHECK(system((std::string("touch ") + lib).c_str()) == 0);
        CHECK(shifter_setupenv_site_resources(&actual_environment, &config) == 0);

        std::vector<std::string> expected_environment;
        expected_environment.push_back("PATH=/initial-path");
        expected_environment.push_back("LD_LIBRARY_PATH=" + libs_path + ":/initial-ld-library-path");
        CHECK(are_environments_equal(expected_environment, actual_environment));

        CHECK(system((std::string("rm -r ") + site_resources_path).c_str()) == 0);
        free(actual_environment[0]);
        free(actual_environment[1]);
        free(actual_environment);
    }

    // site resources folder contains executable shared libraries (*.so)
    {
        char** actual_environment;
        actual_environment = (char **) malloc(sizeof(char *) * 3);
        actual_environment[0] = strdup("PATH=/initial-path");
        actual_environment[1] = strdup("LD_LIBRARY_PATH=/initial-ld-library-path");
        actual_environment[2] = NULL;

        std::string libs_path = std::string(site_resources_path) + "/libs_path";
        std::string lib1 = libs_path + "/libtest1.so";
        std::string lib2 = libs_path + "/libtest2.so";
        CHECK(system((std::string("mkdir -p ") + libs_path).c_str()) == 0);
        CHECK(system((std::string("touch ") + lib1).c_str()) == 0);
        CHECK(system((std::string("touch ") + lib2).c_str()) == 0);
        CHECK(system((std::string("chmod 755 ") + lib1).c_str()) == 0);
        CHECK(system((std::string("chmod 755 ") + lib2).c_str()) == 0);
        CHECK(shifter_setupenv_site_resources(&actual_environment, &config) == 0);

        std::vector<std::string> expected_environment;
        expected_environment.push_back("PATH=/initial-path");
        expected_environment.push_back("LD_LIBRARY_PATH=" + libs_path + ":/initial-ld-library-path");
        CHECK(are_environments_equal(expected_environment, actual_environment));

        CHECK(system((std::string("rm -r ") + site_resources_path).c_str()) == 0);
        free(actual_environment[0]);
        free(actual_environment[1]);
        free(actual_environment);
    }

    // site resources folder contains shared library and executable in deeper folder
    {
        char** actual_environment;
        actual_environment = (char **) malloc(sizeof(char *) * 3);
        actual_environment[0] = strdup("PATH=/initial-path");
        actual_environment[1] = strdup("LD_LIBRARY_PATH=/initial-ld-library-path");
        actual_environment[2] = NULL;

        std::string deep_path = std::string(site_resources_path) + "/the/deep/path";
        std::string lib = deep_path + "/libtest.so";
        std::string bin = deep_path + "/bintest";
        CHECK(system((std::string("mkdir -p ") + deep_path).c_str()) == 0);
        CHECK(system((std::string("touch ") + lib).c_str()) == 0);
        CHECK(system((std::string("touch ") + bin).c_str()) == 0);
        CHECK(system((std::string("chmod 755 ") + bin).c_str()) == 0);
        CHECK(shifter_setupenv_site_resources(&actual_environment, &config) == 0);

        std::vector<std::string> expected_environment;
        expected_environment.push_back("PATH=" + deep_path + ":/initial-path");
        expected_environment.push_back("LD_LIBRARY_PATH=" + deep_path + ":/initial-ld-library-path");
        CHECK(are_environments_equal(expected_environment, actual_environment));

        CHECK(system((std::string("rm -r ") + site_resources_path).c_str()) == 0);
        free(actual_environment[0]);
        free(actual_environment[1]);
        free(actual_environment);
    }

    free(config.udiMountPoint);
    free(config.siteResources);
}

TEST(ShifterCoreTestGroup, create_site_resources_folder_test) {
    UdiRootConfig *config = (UdiRootConfig *) malloc(sizeof(UdiRootConfig));
    memset(config, 0, sizeof(UdiRootConfig));
    config->udiMountPoint = strdup(tmpDir);
    std::string container_path = "/site-resources";
    std::string site_path = tmpDir + container_path;
    config->siteResources = strdup(container_path.c_str());

    // folder doesn't exist yet in container
    {
        CHECK(create_site_resources_folder(config) == 0);
        CHECK(is_existing_directory(site_path.c_str()) == 1);
        rmdir(site_path.c_str());
    }
    // folder already exists in container
    {
        mkdir(site_path.c_str(), 0755);
        CHECK(create_site_resources_folder(config) != 0);
        rmdir(site_path.c_str());
    }

    free_UdiRootConfig(config, 1);
}

TEST(ShifterCoreTestGroup, shifterRealpath_test) {
    UdiRootConfig *config = (UdiRootConfig *) malloc(sizeof(UdiRootConfig));
    memset(config, 0, sizeof(UdiRootConfig));
    char buffer[PATH_MAX];

    config->udiMountPoint = strdup(tmpDir);

    snprintf(buffer, PATH_MAX, "%s/test", tmpDir);
    mkdir(buffer, 0755);
    snprintf(buffer, PATH_MAX, "%s/test/path", tmpDir);
    mkdir(buffer, 0755);
    snprintf(buffer, PATH_MAX, "%s/test/path/rellink", tmpDir);
    symlink("../../../../../../../../test", buffer);
    snprintf(buffer, PATH_MAX, "%s/test/path/abslink", tmpDir);
    symlink("/test/path", buffer);

    char *result = shifter_realpath("test/path", config);
    CHECK(result != NULL);
    snprintf(buffer, PATH_MAX, "%s/test/path", tmpDir);
    CHECK(strcmp(result, buffer) == 0);
    free(result);

    result = shifter_realpath("test/path/rellink/path", config);
    CHECK(result != NULL);
    snprintf(buffer, PATH_MAX, "%s/test/path", tmpDir);
    CHECK(strcmp(result, buffer) == 0);
    free(result);

    result = shifter_realpath("test/path/abslink", config);
    CHECK(result != NULL);
    snprintf(buffer, PATH_MAX, "%s/test/path", tmpDir);
    CHECK(strcmp(result, buffer) == 0);

    free(result);
    free_UdiRootConfig(config, 1);
}

#if ISROOT
TEST(ShifterCoreTestGroup, destructUDI_test) {
#else
IGNORE_TEST(ShifterCoreTestGroup, destructUDI_test) {
#endif
    UdiRootConfig *config = NULL;
    struct gpu_support_config gpu_config = {};
    struct mpi_support_config mpi_config = {};
    ImageData *image = NULL;
    MountList mounts;
    struct stat statData;
    int rc = 0;
    memset(&mounts, 0, sizeof(MountList));

    CHECK(setupLocalRootVFSConfig(&config, &image, tmpDir, cwd) == 0);
    config->allowLocalChroot = 1;
<<<<<<< HEAD
    CHECK(mountImageVFS(image, "dmj", 0, NULL, config, &gpu_config, &mpi_config) == 0);
=======
    CHECK(mountImageVFS(image, "dmj", 0, NULL, config) == 0);
>>>>>>> bbb71a76

    CHECK(parse_MountList(&mounts) == 0);
    CHECK(find_MountList(&mounts, tmpDir) != NULL);
    
    free_MountList(&mounts, 0);
    memset(&mounts, 0, sizeof(MountList));

    CHECK(destructUDI(config, 0) == 0);
    CHECK(parse_MountList(&mounts) == 0);
    CHECK(find_MountList(&mounts, tmpDir) == NULL);
    free_MountList(&mounts, 0);

    /* i haven't found a way to reliably make destructUDI fail, so for now
     * that case will not be tested
     */


    free_ImageData(image, 1);
    free_UdiRootConfig(config, 1);
}

int main(int argc, char** argv) {
    if (getuid() == 0) {
#ifndef NOTROOT
        char buffer[PATH_MAX];
        CHECK(getcwd(buffer, PATH_MAX) != NULL);
        if (unshare(CLONE_NEWNS) != 0) {
            fprintf(stderr, "FAILED to unshare, test handler will exit in error.\n");
            exit(1);
        }
        CHECK(chdir(buffer) == 0);
#endif
    }
    return CommandLineTestRunner::RunAllTests(argc, argv);
}<|MERGE_RESOLUTION|>--- conflicted
+++ resolved
@@ -693,8 +693,6 @@
 TEST(ShifterCoreTestGroup, validateLocalTypeIsConfigurable) {
 #endif
     UdiRootConfig *config = NULL;
-    struct gpu_support_config gpu_config = {};
-    struct mpi_support_config mpi_config = {};
     ImageData *image = NULL;
     MountList mounts;
     int rc = 0;
@@ -704,11 +702,7 @@
 
     fprint_ImageData(stderr, image);
 
-<<<<<<< HEAD
-    rc = mountImageVFS(image, "dmj", 0, NULL, config, &gpu_config, &mpi_config);
-=======
     rc = mountImageVFS(image, "dmj", 0, NULL, config);
->>>>>>> bbb71a76
     CHECK(rc == 1);
     CHECK(parse_MountList(&mounts) == 0);
     CHECK(find_MountList(&mounts, tmpDir) == NULL);
@@ -719,11 +713,7 @@
     memset(&mounts, 0, sizeof(MountList));
 
     config->allowLocalChroot = 1;
-<<<<<<< HEAD
-    rc = mountImageVFS(image, "dmj", 0, NULL, config, &gpu_config, &mpi_config);
-=======
     rc = mountImageVFS(image, "dmj", 0, NULL, config);
->>>>>>> bbb71a76
     CHECK(rc == 0);
     CHECK(parse_MountList(&mounts) == 0);
     CHECK(find_MountList(&mounts, tmpDir) != NULL);
@@ -1352,8 +1342,6 @@
 IGNORE_TEST(ShifterCoreTestGroup, destructUDI_test) {
 #endif
     UdiRootConfig *config = NULL;
-    struct gpu_support_config gpu_config = {};
-    struct mpi_support_config mpi_config = {};
     ImageData *image = NULL;
     MountList mounts;
     struct stat statData;
@@ -1362,11 +1350,7 @@
 
     CHECK(setupLocalRootVFSConfig(&config, &image, tmpDir, cwd) == 0);
     config->allowLocalChroot = 1;
-<<<<<<< HEAD
-    CHECK(mountImageVFS(image, "dmj", 0, NULL, config, &gpu_config, &mpi_config) == 0);
-=======
     CHECK(mountImageVFS(image, "dmj", 0, NULL, config) == 0);
->>>>>>> bbb71a76
 
     CHECK(parse_MountList(&mounts) == 0);
     CHECK(find_MountList(&mounts, tmpDir) != NULL);
