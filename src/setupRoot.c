/** @file setupRoot.c
 *  @brief Prepare a shifter environment based on image in the filesystem.
 *
 *  The setupRoot program prepares a shifter environment, including performing
 *  site-required modifications and user-requested bind mounts.  This is 
 *  intended to be run by a WLM prologue prior to batch script execution.
 *
 *  @author Douglas M. Jacobsen <dmjacobsen@lbl.gov>
 */

/* Shifter, Copyright (c) 2015, The Regents of the University of California,
 * through Lawrence Berkeley National Laboratory (subject to receipt of any
 * required approvals from the U.S. Dept. of Energy).  All rights reserved.
 * 
 * Redistribution and use in source and binary forms, with or without
 * modification, are permitted provided that the following conditions are met:
 *  1. Redistributions of source code must retain the above copyright notice,
 *     this list of conditions and the following disclaimer.
 *  2. Redistributions in binary form must reproduce the above copyright notice,
 *     this list of conditions and the following disclaimer in the documentation
 *     and/or other materials provided with the distribution.
 *  3. Neither the name of the University of California, Lawrence Berkeley
 *     National Laboratory, U.S. Dept. of Energy nor the names of its
 *     contributors may be used to endorse or promote products derived from this
 *     software without specific prior written permission.
 * 
 * THIS SOFTWARE IS PROVIDED BY THE COPYRIGHT HOLDERS AND CONTRIBUTORS "AS IS"
 * AND ANY EXPRESS OR IMPLIED WARRANTIES, INCLUDING, BUT NOT LIMITED TO, THE
 * IMPLIED WARRANTIES OF MERCHANTABILITY AND FITNESS FOR A PARTICULAR PURPOSE
 * ARE DISCLAIMED. IN NO EVENT SHALL THE COPYRIGHT OWNER OR CONTRIBUTORS BE
 * LIABLE FOR ANY DIRECT, INDIRECT, INCIDENTAL, SPECIAL, EXEMPLARY, OR
 * CONSEQUENTIAL DAMAGES (INCLUDING, BUT NOT LIMITED TO, PROCUREMENT OF
 * SUBSTITUTE GOODS OR SERVICES; LOSS OF USE, DATA, OR PROFITS; OR BUSINESS
 * INTERRUPTION) HOWEVER CAUSED AND ON ANY THEORY OF LIABILITY, WHETHER IN
 * CONTRACT, STRICT LIABILITY, OR TORT (INCLUDING NEGLIGENCE OR OTHERWISE)
 * ARISING IN ANY WAY OUT OF THE USE OF THIS SOFTWARE, EVEN IF ADVISED OF THE
 * POSSIBILITY OF SUCH DAMAGE.
 *  
 * You are under no obligation whatsoever to provide any bug fixes, patches, or
 * upgrades to the features, functionality or performance of the source code
 * ("Enhancements") to anyone; however, if you choose to make your Enhancements
 * available either publicly, or directly to Lawrence Berkeley National
 * Laboratory, without imposing a separate written license agreement for such
 * Enhancements, then you hereby grant the following license: a  non-exclusive,
 * royalty-free perpetual license to install, use, modify, prepare derivative
 * works, incorporate into other computer software, distribute, and sublicense
 * such enhancements or derivative works thereof, in binary and source code
 * form.
 */


#define _GNU_SOURCE
#include <stdio.h>
#include <stdlib.h>
#include <string.h>
#include <unistd.h>
#include <ctype.h>
#include <limits.h>
#include <dirent.h>

#include <sys/types.h>
#include <sys/stat.h>
#include <sys/wait.h>
#include <sys/mount.h>

#include "ImageData.h"
#include "UdiRootConfig.h"
#include "shifter_core.h"
#include "VolumeMap.h"
#include "gpu_support.h"
#include "mpi_support.h"

#include "config.h"

#define VOLUME_ALLOC_BLOCK 10

typedef struct _SetupRootConfig {
    char *sshPubKey;
    char *user;
    char *imageType;
    char *imageIdentifier;
    uid_t uid;
    gid_t gid;
    char *minNodeSpec;
    VolumeMap volumeMap;

    int verbose;
} SetupRootConfig;

static void _usage(int);
int parse_SetupRootConfig(int argc, char **argv, SetupRootConfig *config);
void free_SetupRootConfig(SetupRootConfig *config);
void fprint_SetupRootConfig(FILE *, SetupRootConfig *config);
int getImage(ImageData *, SetupRootConfig *, UdiRootConfig *);

int main(int argc, char **argv) {
    UdiRootConfig udiConfig;
    SetupRootConfig config;
    ImageData image;
    struct gpu_support_config gpu_config = {};
    struct mpi_support_config mpi_config = {};

    memset(&udiConfig, 0, sizeof(UdiRootConfig));
    memset(&config, 0, sizeof(SetupRootConfig));
    memset(&image, 0, sizeof(ImageData));

    clearenv();
    setenv("PATH", "/usr/bin:/usr/sbin:/bin:/sbin", 1);

    if (parse_SetupRootConfig(argc, argv, &config) != 0) {
        fprintf(stderr, "FAILED to parse command line arguments. Exiting.\n");
        _usage(1);
    }
    if (parse_UdiRootConfig(CONFIG_FILE, &udiConfig, UDIROOT_VAL_ALL) != 0) {
        fprintf(stderr, "FAILED to parse udiRoot configuration. Exiting.\n");
        exit(1);
    }
    udiConfig.target_uid = config.uid;
    udiConfig.target_gid = config.gid;
    udiConfig.auxiliary_gids = shifter_getgrouplist(config.user, udiConfig.target_gid, &(udiConfig.nauxiliary_gids));

    if (udiConfig.auxiliary_gids == NULL || udiConfig.nauxiliary_gids == 0) {
        fprintf(stderr, "FAILED to lookup auxiliary gids. Exiting.\n");
        exit(1);
    }

    if (config.verbose) {
        fprint_SetupRootConfig(stdout, &config);
        fprint_UdiRootConfig(stdout, &udiConfig);
    }

    if (getImage(&image, &config, &udiConfig) != 0) {
        fprintf(stderr, "FAILED to get image %s of type %s\n", config.imageIdentifier, config.imageType);
        exit(1);
    }
    if (config.verbose) {
        fprint_ImageData(stdout, &image);
    }
    if (image.useLoopMount) {
        if (mountImageLoop(&image, &udiConfig) != 0) {
            fprintf(stderr, "FAILED to mount image on loop device.\n");
            exit(1);
        }
    }
<<<<<<< HEAD
    if (mountImageVFS(&image, config.user, 0, config.minNodeSpec, &udiConfig, &gpu_config, &mpi_config) != 0) {
=======
    if (mountImageVFS(&image, config.user, 0, config.minNodeSpec, &udiConfig) != 0) {
>>>>>>> bbb71a76
        fprintf(stderr, "FAILED to mount image into UDI\n");
        exit(1);
    }

    if (config.sshPubKey != NULL && strlen(config.sshPubKey) > 0
            && config.user != NULL && strlen(config.user) > 0
            && config.uid != 0) {
        if (setupImageSsh(config.sshPubKey, config.user, config.uid, config.gid, &udiConfig) != 0) {
            fprintf(stderr, "FAILED to setup ssh configuration\n");
            exit(1);
        }
        if (startSshd(config.user, &udiConfig) != 0) {
            fprintf(stderr, "FAILED to start sshd\n");
            exit(1);
        }
    }

    if (setupUserMounts(&(config.volumeMap), &udiConfig) != 0) {
        fprintf(stderr, "FAILED to setup user-requested mounts.\n");
        exit(1);
    }

    if (saveShifterConfig(config.user, &image, &(config.volumeMap), &udiConfig) != 0) {
        fprintf(stderr, "FAILED to writeout shifter configuration file\n");
        exit(1);
    }

    if (!udiConfig.mountUdiRootWritable) {
        if (remountUdiRootReadonly(&udiConfig) != 0) {
            fprintf(stderr, "FAILED to remount udiRoot readonly, fail!\n");
            exit(1);
        }
    }

    return 0;
}

static void _usage(int exitStatus) {
    exit(exitStatus);
}

int parse_SetupRootConfig(int argc, char **argv, SetupRootConfig *config) {
    int opt = 0;
    optind = 1;

    while ((opt = getopt(argc, argv, "v:s:u:U:G:N:V")) != -1) {
        switch (opt) {
            case 'V': config->verbose = 1; break;
            case 'v':
                if (parseVolumeMap(optarg, &(config->volumeMap)) != 0) {
                    fprintf(stderr, "Failed to parse volume map request: %s\n", optarg);
                    _usage(1);
                }

                break;
            case 's':
                config->sshPubKey = strdup(optarg);
                break;
            case 'u':
                config->user = strdup(optarg);
                break;
            case 'U':
                config->uid = strtoul(optarg, NULL, 10);
                break;
            case 'G':
                config->gid = strtoul(optarg, NULL, 10);
                break;
            case 'N':
                config->minNodeSpec = strdup(optarg);
                break;
            case '?':
                fprintf(stderr, "Missing an argument!\n");
                _usage(1);
                break;
            default:
                break;
        }
    }

    int remaining = argc - optind;
    if (remaining != 2) {
        fprintf(stderr, "Must specify image type and image identifier\n");
        _usage(1);
    }
    config->imageType = imageDesc_filterString(argv[optind++], NULL);
    config->imageIdentifier = imageDesc_filterString(argv[optind++], config->imageType);
    return 0;
}

void free_SetupRootConfig(SetupRootConfig *config) {
    if (config->sshPubKey != NULL) {
        free(config->sshPubKey);
    }
    if (config->user != NULL) {
        free(config->user);
    }
    if (config->imageType != NULL) {
        free(config->imageType);
    }
    if (config->imageIdentifier != NULL) {
        free(config->imageIdentifier);
    }
    if (config->minNodeSpec != NULL) {
        free(config->minNodeSpec);
    }
    free_VolumeMap(&(config->volumeMap), 0);
    free(config);
}

void fprint_SetupRootConfig(FILE *fp, SetupRootConfig *config) {
    if (config == NULL || fp == NULL) return;
    fprintf(fp, "***** SetupRootConfig *****\n");
    fprintf(fp, "imageType: %s\n", (config->imageType ? config->imageType : ""));
    fprintf(fp, "imageIdentifier: %s\n", (config->imageIdentifier ? config->imageIdentifier : ""));
    fprintf(fp, "sshPubKey: %s\n", (config->sshPubKey ? config->sshPubKey : ""));
    fprintf(fp, "user: %s\n", (config->user ? config->user : ""));
    fprintf(fp, "uid: %d\n", config->uid);
    fprintf(fp, "minNodeSpec: %s\n", (config->minNodeSpec ? config->minNodeSpec : ""));
    fprintf(fp, "volumeMap: %lu maps\n", config->volumeMap.n);
    fprint_VolumeMap(fp, &(config->volumeMap));
    fprintf(fp, "***** END SetupRootConfig *****\n");
}

int getImage(ImageData *imageData, SetupRootConfig *config, UdiRootConfig *udiConfig) {
    int ret = parse_ImageData(config->imageType, config->imageIdentifier, udiConfig, imageData);
    return ret;
}<|MERGE_RESOLUTION|>--- conflicted
+++ resolved
@@ -142,11 +142,7 @@
             exit(1);
         }
     }
-<<<<<<< HEAD
-    if (mountImageVFS(&image, config.user, 0, config.minNodeSpec, &udiConfig, &gpu_config, &mpi_config) != 0) {
-=======
     if (mountImageVFS(&image, config.user, 0, config.minNodeSpec, &udiConfig) != 0) {
->>>>>>> bbb71a76
         fprintf(stderr, "FAILED to mount image into UDI\n");
         exit(1);
     }
