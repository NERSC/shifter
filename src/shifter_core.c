/** @file shifter_core.c
 *  @brief Library for setting up and tearing down user-defined images
 *
 *  @author Douglas M. Jacobsen <dmjacobsen@lbl.gov>
 */

/* Shifter, Copyright (c) 2016, The Regents of the University of California,
 * through Lawrence Berkeley National Laboratory (subject to receipt of any
 * required approvals from the U.S. Dept. of Energy).  All rights reserved.
 *
 * Redistribution and use in source and binary forms, with or without
 * modification, are permitted provided that the following conditions are met:
 *  1. Redistributions of source code must retain the above copyright notice,
 *     this list of conditions and the following disclaimer.
 *  2. Redistributions in binary form must reproduce the above copyright notice,
 *     this list of conditions and the following disclaimer in the documentation
 *     and/or other materials provided with the distribution.
 *  3. Neither the name of the University of California, Lawrence Berkeley
 *     National Laboratory, U.S. Dept. of Energy nor the names of its
 *     contributors may be used to endorse or promote products derived from this
 *     software without specific prior written permission.
 *
 * See LICENSE for full text.
 */


#ifndef _GNU_SOURCE
#define _GNU_SOURCE
#endif

#include <stdio.h>
#include <stdlib.h>
#include <string.h>
#include <unistd.h>
#include <ctype.h>
#include <limits.h>
#include <dirent.h>
#include <signal.h>
#include <errno.h>
#include <fcntl.h>
#include <grp.h>
#include <pwd.h>

#include <sys/types.h>
#include <sys/stat.h>
#include <sys/wait.h>
#include <sys/mount.h>
#include <sys/types.h>
#include <sys/prctl.h>
#include <sys/capability.h>

#include "ImageData.h"
#include "UdiRootConfig.h"
#include "shifter_core.h"
#include "utility.h"
#include "VolumeMap.h"
#include "MountList.h"
#include "config.h"
#include "PathList.h"

#ifndef BINDMOUNT_OVERWRITE_UNMOUNT_RETRY
#define BINDMOUNT_OVERWRITE_UNMOUNT_RETRY 3
#endif

#ifndef UMOUNT_NOFOLLOW
#define UMOUNT_NOFOLLOW 0x00000008 /* do not follow symlinks when unmounting */
#endif

int _shifterCore_bindMount(UdiRootConfig *confg, MountList *mounts,
        const char *from, const char *to, size_t flags, int overwrite);
int _shifterCore_copyFile(const char *cpPath, const char *source, const char *dest, int keepLink, uid_t owner, gid_t group, mode_t mode);

/*! Bind subtree of static image into UDI rootfs */
/*!
  Bind mount directories and large files (copy symlinks and small files) from
  image VFS location to prepared UDI VFS location.  This functionality performs
  same basic need as overlayfs for systems not supporting overlayfs.

  \param relpath The subtree to examine
  \param imageData Metadata about image
  \param config configuration for this invocation of setupRoot
  \param udiConfig global configuration for udiRoot
  \param copyFlag if zero, use bind mounts; if one recursively copy
 */
int bindImageIntoUDI(
        const char *relpath,
        ImageData *imageData,
        UdiRootConfig *udiConfig,
        int copyFlag
) {
    char udiRoot[PATH_MAX];
    char imgRoot[PATH_MAX];
    char mntBuffer[PATH_MAX];
    char srcBuffer[PATH_MAX];
    DIR *subtree = NULL;
    struct dirent *dirEntry = NULL;
    struct stat statData;
    char *itemname = NULL;
    int rc = 0;

    MountList mountCache;
    memset(&mountCache, 0, sizeof(MountList));

    if (relpath == NULL || strlen(relpath) == 0 || imageData == NULL ||
            udiConfig == NULL)
    {
        return 1;
    }

#define MKDIR(dir, perm) if (mkdir(dir, perm) != 0) { \
    fprintf(stderr, "FAILED to mkdir %s. Exiting.\n", dir); \
    goto _bindImgUDI_unclean; \
}
#define BINDMOUNT(mounts, from, to, ro, overwrite) if (_shifterCore_bindMount(udiConfig, mounts, from, to, ro, overwrite) != 0) { \
    fprintf(stderr, "BIND MOUNT FAILED from %s to %s\n", from, to); \
    goto _bindImgUDI_unclean; \
}

    memset(&statData, 0, sizeof(struct stat));

    if (parse_MountList(&mountCache) != 0) {
        fprintf(stderr, "FAILED to read existing mounts.\n");
        return 1;
    }
    setSort_MountList(&mountCache, MOUNT_SORT_FORWARD);

    /* calculate important base paths */
    snprintf(udiRoot, PATH_MAX, "%s", udiConfig->udiMountPoint);
    udiRoot[PATH_MAX-1] = 0;

    if (imageData->useLoopMount) {
        snprintf(imgRoot, PATH_MAX, "%s", udiConfig->loopMountPoint);
        imgRoot[PATH_MAX-1] = 0;
    } else {
        snprintf(imgRoot, PATH_MAX, "%s", imageData->filename);
        imgRoot[PATH_MAX-1] = 0;
    }

    /* start traversing through image subtree */
    snprintf(srcBuffer, PATH_MAX, "%s/%s", imgRoot, relpath);
    srcBuffer[PATH_MAX-1] = 0;
    subtree = opendir(srcBuffer);
    if (subtree == NULL) {
        /* desired path is not a directory we can see, skip */
        rc = 1;
        goto _bindImgUDI_unclean;
    }
    while ((dirEntry = readdir(subtree)) != NULL) {
        if (strcmp(dirEntry->d_name, ".") == 0 ||
            strcmp(dirEntry->d_name, "..") == 0)
        {
            continue;
        }
        itemname = userInputPathFilter(dirEntry->d_name, 0);
        if (itemname == NULL) {
            fprintf(stderr, "FAILED to correctly filter entry: %s\n",
                dirEntry->d_name);
            rc = 2;
            goto _bindImgUDI_unclean;
        }
        if (strlen(itemname) == 0) {
            free(itemname);
            itemname = NULL;
            continue;
        }

        /* prevent the udiRoot from getting recursively mounted */
        snprintf(mntBuffer, PATH_MAX, "/%s/%s", relpath, itemname);
        mntBuffer[PATH_MAX-1] = 0;
        if (pathcmp(mntBuffer, udiConfig->udiMountPoint) == 0) {
            free(itemname);
            itemname = NULL;
            continue;
        }

        /* check to see if UDI version already exists */
        snprintf(mntBuffer, PATH_MAX, "%s/%s/%s", udiRoot, relpath, itemname);
        mntBuffer[PATH_MAX-1] = 0;
        if (lstat(mntBuffer, &statData) == 0) {
            /* exists in UDI, skip */
            free(itemname);
            itemname = NULL;
            continue;
        }

        /* after filtering, lstat path to get details */
        snprintf(srcBuffer, PATH_MAX, "%s/%s/%s", imgRoot, relpath, itemname);
        srcBuffer[PATH_MAX-1] = 0;
        if (lstat(srcBuffer, &statData) != 0) {
            /* path didn't exist, skip */
            free(itemname);
            itemname = NULL;
            continue;
        }

        /* if target is a symlink, copy it */
        if (S_ISLNK(statData.st_mode)) {
            char *args[] = { strdup(udiConfig->cpPath), strdup("-P"),
                strdup(srcBuffer), strdup(mntBuffer), NULL
            };
            char **argsPtr = NULL;
            int ret = forkAndExecv(args);
            for (argsPtr = args; *argsPtr != NULL; argsPtr++) {
                free(*argsPtr);
            }
            if (ret != 0) {
                fprintf(stderr, "Failed to copy %s to %s.\n", srcBuffer, mntBuffer);
                rc = 2;
                goto _bindImgUDI_unclean;
            }
            free(itemname);
            itemname = NULL;
            continue;
        }
        if (S_ISREG(statData.st_mode)) {
            if (statData.st_size < FILE_SIZE_LIMIT) {
                char *args[] = { strdup(udiConfig->cpPath), strdup("-p"),
                    strdup(srcBuffer), strdup(mntBuffer), NULL
                };
                char **argsPtr = NULL;
                int ret = forkAndExecv(args);
                for (argsPtr = args; *argsPtr != NULL; argsPtr++) {
                    free(*argsPtr);
                }
                if (ret != 0) {
                    fprintf(stderr, "Failed to copy %s to %s.\n", srcBuffer, mntBuffer);
                    rc = 2;
                    goto _bindImgUDI_unclean;
                }
            } else if (copyFlag == 0) {
                /* create the file */
                FILE *fp = fopen(mntBuffer, "w");
                if (fp != NULL) {
                    fclose(fp);
                }
                BINDMOUNT(&mountCache, srcBuffer, mntBuffer, 0, 0);
            }
            free(itemname);
            itemname = NULL;
            continue;
        }
        if (S_ISDIR(statData.st_mode)) {
            if (copyFlag == 0) {
                MKDIR(mntBuffer, 0755);
                BINDMOUNT(&mountCache, srcBuffer, mntBuffer, 0, 0);
            } else {
                char *args[] = { strdup(udiConfig->cpPath), strdup("-rp"),
                    strdup(srcBuffer), strdup(mntBuffer), NULL
                };
                char **argsPtr = NULL;
                int ret = forkAndExecv(args);
                for (argsPtr = args; *argsPtr != NULL; argsPtr++) {
                    free(*argsPtr);
                }
                if (ret != 0) {
                    fprintf(stderr, "Failed to copy %s to %s.\n", srcBuffer,
                            mntBuffer);
                    rc = 2;
                    goto _bindImgUDI_unclean;
                }
            }
            free(itemname);
            itemname = NULL;
            continue;
        }
        /* no other types are supported */
        free(itemname);
        itemname = NULL;
    }
    closedir(subtree);
    subtree = NULL;

#undef MKDIR
#undef BINDMOUNT

    free_MountList(&mountCache, 0);
    return 0;

_bindImgUDI_unclean:
    free_MountList(&mountCache, 0);
    if (itemname != NULL) {
        free(itemname);
        itemname = NULL;
    }
    if (subtree != NULL) {
        closedir(subtree);
        subtree = NULL;
    }
    return rc;
}

/*! Copy a file or link as correctly as possible */
/*!
 * Copy file (or symlink) from source to dest.
 * \param cpPath path to cp exectutable
 * \param source Filename to copy, must be an existing regular file or an
 *             existing symlink
 * \param dest Destination of copy, must be an existing directory name or a
 *             non-existing filename
 * \param keepLink If set to 1 copy symlink, if set to 0 copy file dereferenced
 *             value of symlink
 * \param owner uid to set dest, INVALID_USER uses source ownership
 * \param group gid to set dest, INVALID_GROUP uses source group ownership
 * \param mode octal mode of file, 0 keeps source permissions
 *
 * In all cases stick/setuid bits will be removed.
 */
int _shifterCore_copyFile(const char *cpPath, const char *source,
        const char *dest, int keepLink, uid_t owner, gid_t group, mode_t mode)
{
    struct stat destStat;
    struct stat sourceStat;
    char *cmdArgs[5] = { NULL, NULL, NULL, NULL, NULL };
    char **ptr = NULL;
    size_t cmdArgs_idx = 0;
    int isLink = 0;
    mode_t tgtMode = mode;

    if (cpPath == NULL ||
            dest == NULL ||
            source == NULL ||
            strlen(dest) == 0 ||
            strlen(source) == 0)
    {
        fprintf(stderr, "Invalid arguments for _shifterCore_copyFile\n");
        goto _copyFile_unclean;
    }
    if (stat(dest, &destStat) == 0) {
        /* check if dest is a directory */
        if (!S_ISDIR(destStat.st_mode)) {
            fprintf(stderr, "Destination path %s exists and is not a directory."
                   " Will not copy\n", dest);
            goto _copyFile_unclean;
        }
    }
    if (stat(source, &sourceStat) != 0) {
        fprintf(stderr, "Source file %s does not exist. Cannot copy\n", source);
        goto _copyFile_unclean;
    } else {
        if (S_ISLNK(sourceStat.st_mode)) {
            isLink = 1;
        } else if (S_ISDIR(sourceStat.st_mode)) {
            fprintf(stderr, "Source path %s is a directory. Will not copy\n", source);
            goto _copyFile_unclean;
        }
    }

    cmdArgs[cmdArgs_idx++] = strdup(cpPath);
    if (isLink == 1 && keepLink == 1) {
        cmdArgs[cmdArgs_idx++] = strdup("-P");
    }
    cmdArgs[cmdArgs_idx++] = strdup(source);
    cmdArgs[cmdArgs_idx++] = strdup(dest);
    cmdArgs[cmdArgs_idx++] = NULL;

    /* perform the copy (and try a second time just in case the source file changes during copy) */
    if (forkAndExecv(cmdArgs) != 0) {
        if (forkAndExecv(cmdArgs) != 0) {
            fprintf(stderr, "Failed to copy %s to %s\n", source, dest);
            goto _copyFile_unclean;
        }
    }

    if (owner == INVALID_USER) owner = sourceStat.st_uid;
    if (group == INVALID_GROUP) group = sourceStat.st_gid;
    if (owner != INVALID_USER && group != INVALID_GROUP) {
        if (chown(dest, owner, group) != 0) {
            fprintf(stderr, "Failed to set ownership to %d:%d on %s\n", owner, group, dest);
            goto _copyFile_unclean;
        }
    }

    if (mode == 0) tgtMode = sourceStat.st_mode & (S_IRWXU | S_IRWXG | S_IRWXO);
    tgtMode &= ~(S_ISUID | S_ISGID | S_ISVTX);
    if (chmod(dest, tgtMode) != 0) {
        fprintf(stderr, "Failed to set permissions on %s to %o\n", dest, tgtMode);
        goto _copyFile_unclean;
    }

    for (ptr = cmdArgs; *ptr != NULL; ptr++) {
        free(*ptr);
        *ptr = NULL;
    }
    return 0;
_copyFile_unclean:
    for (ptr = cmdArgs; *ptr != NULL; ptr++) {
        free(*ptr);
        *ptr = NULL;
    }
    return 1;
}

/*! Setup all required files/paths for site mods to the image */
/*!
  Setup all required files/paths for site mods to the image.  This should be
  called before performing any bindmounts or other discovery of the user image.
  Any paths created here should then be ignored by all other setup function-
  ality; i.e., no bind-mounts over these locations/paths.

  The site-configured bind-mounts will also be performed here.

  \param username username for group-file filtering
  \param minNodeSpec nodelist specification
  \param udiConfig global configuration for udiRoot
  \return 0 for succss, 1 otherwise
*/
int prepareSiteModifications(const char *username,
                             const char *minNodeSpec,
                             UdiRootConfig *udiConfig)
{
    /* construct path to "live" copy of the image. */
    char udiRoot[PATH_MAX];
    char mntBuffer[PATH_MAX];
    char srcBuffer[PATH_MAX];
    const char **fnamePtr = NULL;
    int ret = 0;
    struct stat statData;
    dev_t udiMountDev = 0;
    MountList mountCache;

    const char *mandatorySiteEtcFiles[4] = {
        "passwd", "group", "nsswitch.conf", NULL
    };
    const char *copyLocalEtcFiles[3] = {
        "hosts", "resolv.conf", NULL
    };

    memset(&mountCache, 0, sizeof(MountList));
    snprintf(udiRoot, PATH_MAX, "%s", udiConfig->udiMountPoint);
    udiRoot[PATH_MAX-1] = 0;

    /* get udiMount device id */
    if (stat(udiRoot, &statData) != 0) {
        fprintf(stderr, "FAILED to stat udiRoot %s.\n", udiRoot);
        return 1;
    }
    udiMountDev = statData.st_dev;

    /* ensure any upcoming relative path operations are done with correct
       working directory */
    if (chdir(udiRoot) != 0) {
        fprintf(stderr, "FAILED to chdir to %s. Exiting.\n", udiRoot);
        return 1;
    }

    /* get list of current mounts for this namespace */
    if (parse_MountList(&mountCache) != 0) {
        fprintf(stderr, "FAILED to get list of current mount points\n");
        return 1;
    }

    /* create all the directories needed for initial setup */
#define _MKDIR(dir, perm) if (mkdir(dir, perm) != 0) { \
    fprintf(stderr, "FAILED to mkdir %s. Exiting.\n", dir); \
    perror("   --- REASON: "); \
    ret = 1; \
    goto _prepSiteMod_unclean; \
}
#define _BINDMOUNT(mountCache, from, to, flags, overwrite) if (_shifterCore_bindMount(udiConfig, mountCache, from, to, flags, overwrite) != 0) { \
    fprintf(stderr, "BIND MOUNT FAILED from %s to %s\n", from, to); \
    perror("   --- REASON: "); \
    ret = 1; \
    goto _prepSiteMod_unclean; \
}

    _MKDIR("etc", 0755);
    _MKDIR("etc/udiImage", 0755);
    _MKDIR("opt", 0755);
    _MKDIR("opt/udiImage", 0755);
    _MKDIR("var", 0755);
    _MKDIR("var/spool", 0755);
    _MKDIR("var/run", 0755);
    _MKDIR("var/empty", 0700);
    _MKDIR("proc", 0755);
    _MKDIR("sys", 0755);
    _MKDIR("dev", 0755);
    _MKDIR("tmp", 0777);

    /* run site-defined pre-mount procedure */
    if (udiConfig->sitePreMountHook && strlen(udiConfig->sitePreMountHook) > 0) {
        char *args[] = {
            strdup("/bin/sh"), strdup(udiConfig->sitePreMountHook), NULL
        };
        char **argsPtr = NULL;
        ret = forkAndExecv(args);
        for (argsPtr = args; *argsPtr != NULL; argsPtr++) {
            free(*argsPtr);
        }
        if (ret != 0) {
            fprintf(stderr, "Site premount hook failed. Exiting.\n");
            ret = 1;
            goto _prepSiteMod_unclean;
        }
    }

    /* do site-defined mount activities */
    if (setupVolumeMapMounts(&mountCache, udiConfig->siteFs, 0, udiMountDev, udiConfig) != 0) {
        fprintf(stderr, "FAILED to mount siteFs volumes\n");
        goto _prepSiteMod_unclean;
    }

    /* run site-defined post-mount procedure */
    if (udiConfig->sitePostMountHook && strlen(udiConfig->sitePostMountHook) > 0) {
        char *args[] = {
            strdup("/bin/sh"), strdup(udiConfig->sitePostMountHook), NULL
        };
        char **argsPtr = NULL;
        ret = forkAndExecv(args);
        for (argsPtr = args; *argsPtr != NULL; argsPtr++) {
            free(*argsPtr);
        }
        if (ret != 0) {
            fprintf(stderr, "Site postmount hook failed. Exiting.\n");
            ret = 1;
            goto _prepSiteMod_unclean;
        }
    }

    /* copy needed local files */
    for (fnamePtr = copyLocalEtcFiles; *fnamePtr != NULL; fnamePtr++) {
        char source[PATH_MAX];
        char dest[PATH_MAX];
        snprintf(source, PATH_MAX, "/etc/%s", *fnamePtr);
        snprintf(dest, PATH_MAX, "%s/etc/%s", udiRoot, *fnamePtr);
        source[PATH_MAX - 1] = 0;
        dest[PATH_MAX - 1] = 0;
        if (_shifterCore_copyFile(udiConfig->cpPath, source, dest, 1, 0, 0, 0644) != 0) {
            fprintf(stderr, "Failed to copy %s to %s\n", source, dest);
            goto _prepSiteMod_unclean;
        }
    }

    /* validate that the mandatorySiteEtcFiles do not exist yet */
    for (fnamePtr = mandatorySiteEtcFiles; *fnamePtr != NULL; fnamePtr++) {
        char path[PATH_MAX];
        snprintf(path, PATH_MAX, "%s/etc/%s", udiRoot, *fnamePtr);
        if (stat(path, &statData) == 0) {
            fprintf(stderr, "%s already exists! ALERT!\n", path);
            goto _prepSiteMod_unclean;
        }
    }

    if (udiConfig->populateEtcDynamically == 0) {
        /* --> loop over everything in site etc-files and copy into image etc */
        if (udiConfig->etcPath == NULL || strlen(udiConfig->etcPath) == 0) {
            fprintf(stderr, "UDI etcPath source directory not defined.\n");
            goto _prepSiteMod_unclean;
        }
        snprintf(srcBuffer, PATH_MAX, "%s", udiConfig->etcPath);
        srcBuffer[PATH_MAX-1] = 0;
        memset(&statData, 0, sizeof(struct stat));
        if (stat(srcBuffer, &statData) == 0) {
            DIR *etcDir = opendir(srcBuffer);
            struct dirent *entry = NULL;
            while ((entry = readdir(etcDir)) != NULL) {
                char *filename = NULL;
                if (strcmp(entry->d_name, ".") == 0 || strcmp(entry->d_name, "..") == 0) {
                    continue;
                }
                filename = userInputPathFilter(entry->d_name, 0);
                if (filename == NULL) {
                    fprintf(stderr, "FAILED to allocate filename string.\n");
                    goto _fail_copy_etcPath;
                }
                snprintf(srcBuffer, PATH_MAX, "%s/%s", udiConfig->etcPath, filename);
                srcBuffer[PATH_MAX-1] = 0;
                snprintf(mntBuffer, PATH_MAX, "%s/etc/%s", udiRoot, filename);
                mntBuffer[PATH_MAX-1] = 0;
                free(filename);
                filename = NULL;

                if (lstat(srcBuffer, &statData) != 0) {
                    fprintf(stderr, "Couldn't find source file, check if there are illegal characters: %s\n", srcBuffer);
                    goto _fail_copy_etcPath;
                }

                if (lstat(mntBuffer, &statData) == 0) {
                    fprintf(stderr, "Couldn't copy %s because file already exists.\n", mntBuffer);
                    goto _fail_copy_etcPath;
                } else {
                    ret = _shifterCore_copyFile(udiConfig->cpPath, srcBuffer, mntBuffer, 0, 0, 0, 0644);
                    if (ret != 0) {
                        fprintf(stderr, "Failed to copy %s to %s.\n", srcBuffer, mntBuffer);
                        goto _fail_copy_etcPath;
                    }
                }
                continue;
_fail_copy_etcPath:
                if (filename != NULL) {
                    free(filename);
                    filename = NULL;
                }
                if (etcDir != NULL) {
                    closedir(etcDir);
                    etcDir = NULL;
                }
                goto _prepSiteMod_unclean;
            }
            closedir(etcDir);
        } else {
            fprintf(stderr, "Couldn't stat udiRoot etc dir: %s\n", srcBuffer);
            goto _prepSiteMod_unclean;
        }
    } else if (udiConfig->target_uid != 0 && udiConfig->target_gid != 0) {
        /* udiConfig->populateEtcDynamically == 1 */
        struct passwd *pwd = shifter_getpwuid(udiConfig->target_uid, udiConfig);
        struct group *grp = getgrgid(udiConfig->target_gid);
        FILE *fp = NULL;
        if (pwd == NULL) {
            fprintf(stderr, "Couldn't get user properties for uid %d\n", udiConfig->target_uid);
            goto _prepSiteMod_unclean;
        }
        if (grp == NULL) {
            fprintf(stderr, "Couldn't get group properties for gid %d\n", udiConfig->target_gid);
            goto _prepSiteMod_unclean;
        }

        /* write out container etc/passwd */
        snprintf(srcBuffer, PATH_MAX, "%s/etc/passwd", udiRoot);
        fp = fopen(srcBuffer, "w");
        if (fp == NULL) {
            fprintf(stderr, "Couldn't open passwd file for writing\n");
            goto _prepSiteMod_unclean;
        }
        fprintf(fp, "%s:x:%d:%d:%s:%s:%s\n", pwd->pw_name, pwd->pw_uid,
                pwd->pw_gid, pwd->pw_gecos, pwd->pw_dir, pwd->pw_shell);
        fclose(fp);
        fp = NULL;

        /* write out container etc/group */
        snprintf(srcBuffer, PATH_MAX, "%s/etc/group", udiRoot);
        fp = fopen(srcBuffer, "w");
        if (fp == NULL) {
            fprintf(stderr, "Couldn't open group file for writing\n");
            goto _prepSiteMod_unclean;
        }
        fprintf(fp, "%s:x:%d:\n", grp->gr_name, grp->gr_gid);
        fclose(fp);
        fp = NULL;

        /* write out container etc/nsswitch.conf */
        snprintf(srcBuffer, PATH_MAX, "%s/etc/nsswitch.conf", udiRoot);
        fp = fopen(srcBuffer, "w");
        if (fp == NULL) {
            fprintf(stderr, "Couldn't open nsswitch.conf for writing\n");
            goto _prepSiteMod_unclean;
        }
        fprintf(fp, "passwd: files\ngroup: files\nhosts: files dns\n"
                "networks:   files dns\nservices: files\nprotocols: files\n"
                "rpc: files\nethers: files\nnetmasks: files\nnetgroup: files\n"
                "publickey: files\nbootparams: files\nautomount: files\n"
                "aliases: files\n");
        fclose(fp);
        fp = NULL;
    } else {
        fprintf(stderr, "Unable to setup etc.\n");
        goto _prepSiteMod_unclean;
    }

    /* no valid reason for a user to provide their own /etc/shadow */
    /* populate /etc/shadow with an empty file */
    snprintf(srcBuffer, PATH_MAX, "%s/etc/shadow", udiRoot);
    FILE *fp = fopen(srcBuffer, "w");
    if (fp == NULL) {
        fprintf(stderr, "Couldn't open shadow file for writing\n");
        goto _prepSiteMod_unclean;
    }
    fclose(fp);
    fp = NULL;

    /* validate that the mandatorySiteEtcFiles now exist */
    for (fnamePtr = mandatorySiteEtcFiles; *fnamePtr != NULL; fnamePtr++) {
        char path[PATH_MAX];
        snprintf(path, PATH_MAX, "%s/etc/%s", udiRoot, *fnamePtr);
        if (stat(path, &statData) != 0) {
            fprintf(stderr, "%s does not exist! ALERT!\n", path);
            goto _prepSiteMod_unclean;
        }
        if (chown(path, 0, 0) != 0) {
            fprintf(stderr, "failed to chown %s to userid 0\n", path);
            goto _prepSiteMod_unclean;
        }
        if (chmod(path, 0644) != 0) {
            fprintf(stderr, "failed to chmod %s to 0644\n", path);
            goto _prepSiteMod_unclean;
        }
    }

    /* filter the group file */
    {
        char *mvArgs[5];
        char **argsPtr = NULL;
        char fromGroupFile[PATH_MAX];
        char toGroupFile[PATH_MAX];
        snprintf(fromGroupFile, PATH_MAX, "%s/etc/group", udiRoot);
        snprintf(toGroupFile, PATH_MAX, "%s/etc/group.orig", udiRoot);
        fromGroupFile[PATH_MAX - 1] = 0;
        toGroupFile[PATH_MAX - 1] = 0;
        mvArgs[0] = strdup(udiConfig->mvPath);
        mvArgs[1] = strdup(fromGroupFile);
        mvArgs[2] = strdup(toGroupFile);
        mvArgs[3] = NULL;
        ret = forkAndExecv(mvArgs);
        for (argsPtr = mvArgs; *argsPtr != NULL; argsPtr++) {
            free(*argsPtr);
        }
        if (ret != 0) {
            fprintf(stderr, "Failed to rename %s to %s\n", fromGroupFile, toGroupFile);
            goto _prepSiteMod_unclean;
        }

        if (filterEtcGroup(fromGroupFile, toGroupFile, username, udiConfig->maxGroupCount) != 0) {
            fprintf(stderr, "Failed to filter group file %s\n", fromGroupFile);
            goto _prepSiteMod_unclean;
        }
    }

    /* recursively copy /opt/udiImage (to allow modifications) */
    if (udiConfig->optUdiImage != NULL) {
        char finalPath[PATH_MAX];
        snprintf(srcBuffer, PATH_MAX, "%s/", udiConfig->optUdiImage);
        srcBuffer[PATH_MAX-1] = 0;
        if (stat(srcBuffer, &statData) != 0) {
            fprintf(stderr, "FAILED to stat udiImage source directory: %s\n", srcBuffer);
            goto _prepSiteMod_unclean;
        }
        snprintf(mntBuffer, PATH_MAX, "%s/opt", udiRoot);
        mntBuffer[PATH_MAX-1] = 0;
        snprintf(finalPath, PATH_MAX, "%s/udiImage", mntBuffer);
        finalPath[PATH_MAX-1] = 0;

        if (stat(mntBuffer, &statData) != 0) {
            fprintf(stderr, "FAILED to stat udiImage target directory: %s\n", mntBuffer);
            goto _prepSiteMod_unclean;
        } else {
            char *args[] = {strdup(udiConfig->cpPath), strdup("-rp"),
                strdup(srcBuffer), strdup(mntBuffer), NULL
            };
            char *chmodArgs[] = {strdup(udiConfig->chmodPath), strdup("-R"),
                strdup("a+rX"), strdup(finalPath), NULL
            };
            ret = forkAndExecv(args);
            if (ret == 0) {
                ret = forkAndExecv(chmodArgs);
                if (ret != 0) {
                    fprintf(stderr, "FAILED to fix permissions on %s.\n", mntBuffer);
                }
            } else {
                fprintf(stderr, "FAILED to copy %s to %s.\n", srcBuffer, mntBuffer);
            }
            if (args[0]) free(args[0]);
            if (args[1]) free(args[1]);
            if (args[2]) free(args[2]);
            if (args[3]) free(args[3]);
            if (chmodArgs[0]) free(chmodArgs[0]);
            if (chmodArgs[1]) free(chmodArgs[1]);
            if (chmodArgs[2]) free(chmodArgs[2]);
            if (chmodArgs[3]) free(chmodArgs[3]);
            if (ret != 0) {
                goto _prepSiteMod_unclean;
            }
        }
    }

    /* setup hostlist for current allocation
       format of minNodeSpec is "host1/16 host2/16" for 16 copies each of host1 and host2 */
    if (minNodeSpec != NULL) {
        if (writeHostFile(minNodeSpec, udiConfig) != 0) {
            fprintf(stderr, "FAILED to write out hostsfile\n");
            goto _prepSiteMod_unclean;
        }
    }

    /***** setup linux needs ******/
    /* mount /proc */
    snprintf(mntBuffer, PATH_MAX, "%s/proc", udiRoot);
    mntBuffer[PATH_MAX-1] = 0;
    if (mount(NULL, mntBuffer, "proc", MS_NOSUID|MS_NOEXEC|MS_NODEV, NULL) != 0) {
        fprintf(stderr, "FAILED to mount /proc\n");
        goto _prepSiteMod_unclean;
    }

    /* mount /sys */
    snprintf(mntBuffer, PATH_MAX, "%s/sys", udiRoot);
    mntBuffer[PATH_MAX-1] = 0;
    _BINDMOUNT(&mountCache, "/sys", mntBuffer, 0, 1);

    /* mount /dev */
    snprintf(mntBuffer, PATH_MAX, "%s/dev", udiRoot);
    mntBuffer[PATH_MAX-1] = 0;
    _BINDMOUNT(&mountCache, "/dev", mntBuffer, 0, 1);

    /* mount /tmp */
    snprintf(mntBuffer, PATH_MAX, "%s/tmp", udiRoot);
    mntBuffer[PATH_MAX-1] = 0;
    _BINDMOUNT(&mountCache, "/tmp", mntBuffer, 0, 1);


#undef _MKDIR
#undef _BINDMOUNT

    free_MountList(&mountCache, 0);
    return 0;
_prepSiteMod_unclean:
    free_MountList(&mountCache, 0);
    destructUDI(udiConfig, 0);
    if (ret == 0) {
        return 1;
    }
    return ret;
}

/*! Write out hostsfile into image */
/*!
 * Writes out an MPI-style hostsfile, e.g., one element per task.
 *     nid00001
 *     nid00001
 *     nid00002
 *     nid00002
 * For a two node/four task job.
 * Written to /var/hostsfile within the image.
 *
 * \param minNodeSpec string formatted like "nid00001/2 nid00002/2" for above
 * \param udiConfig UDI configuration object
 *
 * \returns 0 upon success, 1 upon failure
 */
int writeHostFile(const char *minNodeSpec, UdiRootConfig *udiConfig) {
    char *minNode = NULL;
    char *sptr = NULL;
    char *eptr = NULL;
    char *limit = NULL;
    FILE *fp = NULL;
    char filename[PATH_MAX];
    int idx = 0;

    if (minNodeSpec == NULL || udiConfig == NULL) return 1;

    minNode = strdup(minNodeSpec);
    if (minNode == NULL) {
        goto _writeHostFile_error;
    }

    limit = minNode + strlen(minNode);

    snprintf(filename, PATH_MAX, "%s/var/hostsfile", udiConfig->udiMountPoint);
    filename[PATH_MAX-1] = 0;

    fp = fopen(filename, "w");
    if (fp == NULL) {
        fprintf(stderr, "FAILED to open hostsfile for writing: %s\n", filename);
        goto _writeHostFile_error;
    }

    sptr = minNode;
    while (sptr < limit) {
        /* find hostname */
        char *hostname = sptr;
        int count = 0;
        eptr = strchr(sptr, '/');
        if (eptr == NULL) {
            /* parse error, should be hostname/number (e.g., nid00001/24) */
            fprintf(stderr, "FAILED to identify hostname when writing hosts list\n");
            goto _writeHostFile_error;
        }
        *eptr = 0;

        /* find count */
        sptr = eptr + 1;
        eptr = strchr(sptr, ' ');
        if (eptr == NULL) eptr = sptr + strlen(sptr);
        *eptr = 0;
        count = (int) strtol(sptr, NULL, 10);
        if (count == 0) {
            /* parse error, not a number */
            goto _writeHostFile_error;
        }

        /* write out */
        for (idx = 0; idx < count; idx++) {
            fprintf(fp, "%s\n", hostname);
        }

        sptr = eptr + 1;
    }
    fclose(fp);
    fp = NULL;
    free(minNode);
    minNode = NULL;
    return 0;

_writeHostFile_error:
    if (minNode != NULL) {
        free(minNode);
    }
    if (fp != NULL) {
        fclose(fp);
    }
    return 1;
}

int mountImageVFS(ImageData *imageData,
                  const char *username,
                  const char *gpu_id,
                  const char *minNodeSpec,
                  UdiRootConfig *udiConfig) {
    struct stat statData;
    char udiRoot[PATH_MAX];
    char *sshPath = NULL;
    dev_t destRootDev = 0;
    dev_t srcRootDev = 0;
    dev_t tmpDev = 0;

    umask(022);

    if (imageData == NULL || username == NULL || udiConfig == NULL) {
        fprintf(stderr, "Invalid arguments to mountImageVFS(), error.\n");
        goto _mountImgVfs_unclean;
    }
    if (imageData->type != NULL && strcmp(imageData->type, "local") == 0 && udiConfig->allowLocalChroot == 0) {
        fprintf(stderr, "local chroot path requested, but this is disallowed by site policy, Fail.\n");
        goto _mountImgVfs_unclean;
    }

#define _MKDIR(dir, perm) if (mkdir(dir, perm) != 0) { \
    fprintf(stderr, "FAILED to mkdir %s. Exiting.\n", dir); \
    goto _mountImgVfs_unclean; \
}

    snprintf(udiRoot, PATH_MAX, "%s", udiConfig->udiMountPoint);

    if (lstat(udiRoot, &statData) != 0) {
        _MKDIR(udiRoot, 0755);
    }

#define BIND_IMAGE_INTO_UDI(subtree, img, udiConfig, copyFlag) \
    if (bindImageIntoUDI(subtree, img, udiConfig, copyFlag) > 1) { \
        fprintf(stderr, "FAILED To setup \"%s\" in %s\n", subtree, udiRoot); \
        goto _mountImgVfs_unclean; \
    }

    /* mount a new rootfs to work in */
    if (mount(NULL, udiRoot, udiConfig->rootfsType, MS_NOSUID|MS_NODEV, NULL) != 0) {
        fprintf(stderr, "FAILED to mount rootfs on %s\n", udiRoot);
        perror("   --- REASON: ");
        goto _mountImgVfs_unclean;
    }
    if (makeUdiMountPrivate(udiConfig) != 0) {
        fprintf(stderr, "FAILED to mark the udi as a private mount\n");
        goto _mountImgVfs_unclean;
    }

    if (chmod(udiRoot, 0755) != 0) {
        fprintf(stderr, "FAILED to chmod \"%s\" to 0755.\n", udiRoot);
        goto _mountImgVfs_unclean;
    }

    /* get destination device */
    if (lstat(udiRoot, &statData) != 0) {
        fprintf(stderr, "FAILED to stat %s\n", udiRoot);
        goto _mountImgVfs_unclean;
    }
    destRootDev = statData.st_dev;

    /* work out source device */
    if (imageData->useLoopMount) {
        if (lstat(udiConfig->loopMountPoint, &statData) != 0) {
            fprintf(stderr, "FAILED to stat loop mount point.\n");
            goto _mountImgVfs_unclean;
        }
    } else {
        if (lstat(imageData->filename, &statData) != 0) {
            fprintf(stderr, "FAILED to stat udi source.\n");
            goto _mountImgVfs_unclean;
        }
    }
    srcRootDev = statData.st_dev;

    if (lstat("/tmp", &statData) != 0) {
        fprintf(stderr, "FAILED to stat /tmp\n");
        goto _mountImgVfs_unclean;
    }
    tmpDev = statData.st_dev;

    /* authorize destRootDev, srcRootDev, and tmpDev  as the only allowed
     * volume mount targets */
    udiConfig->bindMountAllowedDevices = malloc(3 * sizeof(dev_t));
    if (udiConfig->bindMountAllowedDevices == NULL) {
        fprintf(stderr, "FAILED to allocate memory\n");
        goto _mountImgVfs_unclean;
    }
    udiConfig->bindMountAllowedDevices[0] = destRootDev;
    udiConfig->bindMountAllowedDevices[1] = srcRootDev;
    udiConfig->bindMountAllowedDevices[2] = tmpDev;
    udiConfig->bindMountAllowedDevices_sz = 3;


    /* get our needs injected first */
    if (prepareSiteModifications(username, minNodeSpec, udiConfig) != 0) {
        fprintf(stderr, "FAILED to properly setup site modifications\n");
        goto _mountImgVfs_unclean;
    }

    /* copy/bind mount pieces into prepared site */
    BIND_IMAGE_INTO_UDI("/", imageData, udiConfig, 0);
    BIND_IMAGE_INTO_UDI("/var", imageData, udiConfig, 0);
    BIND_IMAGE_INTO_UDI("/opt", imageData, udiConfig, 0);

    /* setup sshd configuration */
    sshPath = alloc_strgenf("%s/etc/ssh", udiRoot);
    if (sshPath != NULL) {
        _MKDIR(sshPath, 0755);
        free(sshPath);
        sshPath = NULL;
    }

    /* copy image /etc into place */
    BIND_IMAGE_INTO_UDI("/etc", imageData, udiConfig, 1);

    /* execute hook to activate GPU support */
    if (gpu_id != NULL)
    {
        char *gpu_script = strdup("bin/activate_gpu_support.sh");

        size_t gpu_path_size = strlen(udiConfig->udiRootPath) + strlen(gpu_script) + 2;
        char *full_gpu_path = (char *) malloc(sizeof(char *) * gpu_path_size);
        sprintf(full_gpu_path, "%s/%s", udiConfig->udiRootPath, gpu_script);

        char *args[] = {
            strdup("/bin/sh"),
            full_gpu_path,
            strdup(gpu_id),
            strdup(udiConfig->udiMountPoint),
            NULL
        };
        int ret = forkAndExecv(args);
        char **argsPtr;
        for (argsPtr = args; *argsPtr != NULL; argsPtr++) {
            free(*argsPtr);
        }
        free(gpu_script);
        if (ret != 0) {
            fprintf(stderr, "activate_gpu_support hook failed\n");
            ret = 1;
            goto _mountImgVfs_unclean;
        }
    }

#undef BIND_IMAGE_INTO_UDI
#undef _MKDIR

    return 0;

_mountImgVfs_unclean:
    if (sshPath != NULL) {
        free(sshPath);
    }
    return 1;
}

/** makeUdiMountPrivate
 *  Some Linux systems default their mounts to "shared" mounts, which means
 *  that mount option changes Shifter makes (or unmounts) can propagate back up
 *  to the original mount, which is not desirable.  This function remounts the
 *  base udiMount point as MS_PRIVATE - which means that no external mount
 *  changes propagate into these mountpoints, nor do these go back up the
 *  chain.  It may be desirable to allow sites to choose MS_SLAVE instead of
 *  MS_PRIVATE here, as that will allow site unmounts to propagate into shifter
 *  containers.
 */
int makeUdiMountPrivate(UdiRootConfig *udiConfig) {
    char buffer[PATH_MAX];
    snprintf(buffer, PATH_MAX, "%s", udiConfig->udiMountPoint);
    if (mount(NULL, buffer, NULL, MS_PRIVATE|MS_REC, NULL) != 0) {
        perror("Failed to remount non-shared.");
        return 1;
    }
    return 0;
}

int remountUdiRootReadonly(UdiRootConfig *udiConfig) {
    char udiRoot[PATH_MAX];

    if (udiConfig == NULL || udiConfig->udiMountPoint == NULL) {
        return 1;
    }
    snprintf(udiRoot, PATH_MAX, "%s", udiConfig->udiMountPoint);

    if (mount(udiRoot, udiRoot, udiConfig->rootfsType, MS_REMOUNT|MS_NOSUID|MS_NODEV|MS_RDONLY, NULL) != 0) {
        fprintf(stderr, "FAILED to remount rootfs readonly on %s\n", udiRoot);
        perror("   --- REASON: ");
        goto _remountUdiRootReadonly_unclean;
    }
    return 0;

_remountUdiRootReadonly_unclean:
    return 1;
}

int mountImageLoop(ImageData *imageData, UdiRootConfig *udiConfig) {
    char loopMountPath[PATH_MAX];
    char imagePath[PATH_MAX];
    if (imageData == NULL || udiConfig == NULL) {
        return 1;
    }
    if (imageData->useLoopMount == 0) {
        return 0;
    }
    if (udiConfig->loopMountPoint == NULL || strlen(udiConfig->loopMountPoint) == 0) {
        return 1;
    }
    if (mkdir(udiConfig->loopMountPoint, 0755) != 0) {
        if (errno != EEXIST) {
            fprintf(stderr, "FAILED to mkdir %s. Exiting.\n", udiConfig->loopMountPoint);
            goto _mountImageLoop_unclean;
        }
    }

    snprintf(loopMountPath, PATH_MAX, "%s", udiConfig->loopMountPoint);
    loopMountPath[PATH_MAX-1] = 0;
    snprintf(imagePath, PATH_MAX, "%s", imageData->filename);
    imagePath[PATH_MAX-1] = 0;
    if (loopMount(imagePath, loopMountPath, imageData->format, udiConfig, 1) != 0) {
        fprintf(stderr, "FAILED to loop mount image: %s\n", imagePath);
        goto _mountImageLoop_unclean;
    }
    return 0;
_mountImageLoop_unclean:
    return 1;
}

/**
 * _sortFsTypeForward
 * Utility function use for comparisons for sorting filesystems
 */
static int _sortFsTypeForward(const void *ta, const void *tb) {
    const char **a = (const char **) ta;
    const char **b = (const char **) tb;

    return strcmp(*a, *b);
}

/** getSupportedFilesystems
 *  Read /proc/filesystems and produce a list of filesystems supported by this
 *  kernel.
 *
 *  Returns NULL-terminated array of strings with all filesystem types
 */
char **getSupportedFilesystems() {
    char buffer[4096];
    char **ret = (char **) malloc(sizeof(char *) * 10);
    char **writePtr = NULL;
    size_t listExtent = 10;
    size_t listLen = 0;
    FILE *fp = NULL;

    if (ret == NULL) { // || buffer == NULL) {
        /* ran out of memory */
        return NULL;
    }

    fp = fopen("/proc/filesystems", "r");
    if (fp == NULL) {
        free(ret);
        ret = NULL;
        return NULL;
    }

    writePtr = ret;
    *writePtr = NULL;
    while (fgets(buffer, 4096, fp) != NULL) {
        char *ptr = strchr(buffer, '\t');

        if (ptr != NULL) {
            ptr = shifter_trim(ptr);
            if (strlen(ptr) == 0) continue;
            if (listLen == listExtent - 2) {
                char **tmp = (char **) realloc(ret, sizeof(char *) * (listExtent + 10));
                if (tmp == NULL) {
                    goto error;
                }
                writePtr = tmp + (writePtr - ret);
                ret = tmp;
                listExtent += 10;
            }
            *writePtr = strdup(ptr);
            writePtr++;
            *writePtr = NULL;
            listLen++;
        }
    }
    qsort(ret, listLen, sizeof(char *), _sortFsTypeForward);

    fclose(fp);
    fp = NULL;
    return ret;
error:
    if (fp != NULL) {
        fclose(fp);
        fp = NULL;
    }
    return NULL;
}

int supportsFilesystem(char *const * fsTypes, const char *fsType) {
    char *const *ptr = fsTypes;

    if (fsTypes == NULL || fsType == NULL) {
        return -1;
    }
    for (ptr = fsTypes; ptr && *ptr; ptr++) {
        if (strcmp(fsType, *ptr) == 0) {
            return 0;
        }
    }
    return 1;
}

int loopMount(const char *imagePath, const char *loopMountPath, ImageFormat format, UdiRootConfig *udiConfig, int readOnly) {
    char mountExec[PATH_MAX];
    struct stat statData;
    int ready = 0;
    int useAutoclear = 0;
    const char *imgType = NULL;
    char **fstypes = getSupportedFilesystems();
#define LOADKMOD(name, path) if (loadKernelModule(name, path, udiConfig) != 0) { \
    fprintf(stderr, "FAILED to load %s kernel module.\n", name); \
    goto _loopMount_unclean; \
}

    snprintf(mountExec, PATH_MAX, "%s/mount", LIBEXECDIR);

    if (stat(mountExec, &statData) != 0) {
        fprintf(stderr, "udiRoot mount executable missing: %s\n", mountExec);
        goto _loopMount_unclean;
    } else if (statData.st_uid != 0 || statData.st_mode & S_IWGRP || statData.st_mode & S_IWOTH || !(statData.st_mode & S_IXUSR)) {
        fprintf(stderr, "udiRoot mount has incorrect ownership or permissions: %s\n", mountExec);
        goto _loopMount_unclean;
    }

    if (stat("/dev/loop0", &statData) != 0) {
        LOADKMOD("loop", "drivers/block/loop.ko");
    }
    if (format == FORMAT_EXT4) {
        if (supportsFilesystem(fstypes, "ext4") != 0) {
            LOADKMOD("mbcache", "fs/mbcache.ko");
            LOADKMOD("jbd2", "fs/jbd2/jbd2.ko");
            LOADKMOD("ext4", "fs/ext4/ext4.ko");
        }
        useAutoclear = 1;
        ready = 1;
        imgType = "ext4";
    } else if (format == FORMAT_SQUASHFS) {
        if (supportsFilesystem(fstypes, "squashfs") != 0) {
            LOADKMOD("squashfs", "fs/squashfs/squashfs.ko");
        }
        useAutoclear = 1;
        ready = 1;
        imgType = "squashfs";
    } else if (format == FORMAT_CRAMFS) {
        if (supportsFilesystem(fstypes, "cramfs") != 0) {
            LOADKMOD("cramfs", "fs/cramfs/cramfs.ko");
        }
        useAutoclear = 1;
        ready = 1;
        imgType = "cramfs";
    } else if (format == FORMAT_XFS) {
        if (supportsFilesystem(fstypes, "cramfs") != 0) {
            if (loadKernelModule("xfs", "fs/xfs/xfs.ko", udiConfig) != 0) {
                LOADKMOD("exportfs", "fs/exportfs/exportfs.ko");
                LOADKMOD("xfs", "fs/xfs/xfs.ko");
            }
        }
        useAutoclear = 0;
        ready = 1;
        imgType = "xfs";
    } else {
        fprintf(stderr, "ERROR: unknown image format.\n");
        goto _loopMount_unclean;
    }
    if (ready) {
        char *args[] = {
            strdup(mountExec),
            strdup("-n"),
            strdup("-o"),
            alloc_strgenf("loop,nosuid,nodev%s%s",
                    (readOnly ? ",ro" : ""),
                    (useAutoclear ? ",autoclear" : "")
            ),
            strdup("-t"),
            strdup(imgType),
            strdup(imagePath),
            strdup(loopMountPath),
            NULL
        };
        char **argsPtr = NULL;
        int ret = 0;
        for (argsPtr = args; argsPtr - args < 8; argsPtr++) {
            if (argsPtr == NULL || *argsPtr == NULL) {
                ret = 1;
            }
        }
        if (ret == 0) {
            ret = forkAndExecvSilent(args);
        }
        for (argsPtr = args; argsPtr && *argsPtr; argsPtr++) {
            free(*argsPtr);
        }
        if (ret != 0) {
            fprintf(stderr, "FAILED to mount image %s (%s) on %s\n", imagePath, imgType, loopMountPath);
            goto _loopMount_unclean;
        }
    }

    if (fstypes != NULL) {
        char **ptr = NULL;
        for (ptr = fstypes; ptr && *ptr; ptr++) {
            free(*ptr);
        }
        free(fstypes);
        fstypes = NULL;
    }
#undef LOADKMOD
    return 0;
_loopMount_unclean:

    if (fstypes != NULL) {
        char **ptr = NULL;
        for (ptr = fstypes; ptr && *ptr; ptr++) {
            free(*ptr);
        }
        free(fstypes);
        fstypes = NULL;
    }
    return 1;
}

int setupUserMounts(VolumeMap *map, UdiRootConfig *udiConfig) {
    char udiRoot[PATH_MAX];
    MountList mountCache;
    struct stat statData;
    int ret = 0;
    dev_t udiMountDev = 0;

    memset(&mountCache, 0, sizeof(MountList));
    snprintf(udiRoot, PATH_MAX, "%s", udiConfig->udiMountPoint);
    udiRoot[PATH_MAX-1] = 0;

    if (stat(udiRoot, &statData) != 0) {
        printf("attempted to stat %s", udiRoot);
        fprintf(stderr, "FAILED to stat udiRoot %s\n", udiRoot);
        return 1;
    }
    udiMountDev = statData.st_dev;

    /* get list of current mounts for this namespace */
    if (parse_MountList(&mountCache) != 0) {
        fprintf(stderr, "FAILED to get list of current mount points\n");
        return 1;
    }

    ret = setupVolumeMapMounts(&mountCache, map, 1, udiMountDev, udiConfig);
    free_MountList(&mountCache, 0);
    return ret;
}

int setupPerNodeCacheFilename(
        UdiRootConfig *udiConfig,
        VolMapPerNodeCacheConfig *cache,
        char *buffer,
        size_t buffer_len)
{
    char hostname_buf[128];
    size_t pos = 0;
    int fd = 0;
    int nbytes = 0;

    if (    cache == NULL ||
            cache->fstype == NULL  ||
            buffer == NULL ||
            buffer_len == 0 ||
            udiConfig == NULL)
    {
        return -1;
    }
    if (    udiConfig->perNodeCachePath == NULL ||
            strlen(udiConfig->perNodeCachePath) == 0)
    {
        fprintf(stderr, "udiRoot.conf does not have a valid perNodeCachePath."
                " Cannot generate perNodeCache backing stores.\n");
        return -1;
    }
    if (udiConfig->target_uid == 0 || udiConfig->target_gid == 0) {
        fprintf(stderr, "will not setup per-node cache with target uid or gid of 0\n");
        return -1;
    }
    pos = strlen(buffer);
    if (pos > buffer_len) {
        return -1;
    }
    if (gethostname(hostname_buf, 128) != 0) {
        return -1;
    }
    nbytes = snprintf(buffer, buffer_len, "%s/perNodeCache_uid%d_gid%d_%s.%s.XXXXXX",
            udiConfig->perNodeCachePath,
            udiConfig->target_uid,
            udiConfig->target_gid,
            hostname_buf,
            cache->fstype
    );
    if (nbytes < 0) {
        fprintf(stderr, "FAILED to write perNodeCache filename into buffer.\n");
        return -1;
    }
    if (nbytes >= 0 && (size_t) nbytes >= buffer_len) {
        fprintf(stderr, "perNodeCache filename too long to store in buffer.\n");
        return -1;
    }
    mode_t old_umask = umask(077);
    fd = mkstemp(buffer);
    if (fd < 0) {
        fprintf(stderr, "Failed to open perNodeCache backing store %s.\n",
                buffer);
        perror("Error: ");
        umask(old_umask);
        return -1;
    }
    umask(old_umask);
    return fd;
}

int setupPerNodeCacheBackingStore(VolMapPerNodeCacheConfig *cache, const char *buffer, UdiRootConfig *udiConfig) {
    if (udiConfig == NULL || cache == NULL || cache->fstype == NULL) {
        fprintf(stderr, "configuration is invalid (null), cannot setup per-node cache\n");
        return 1;
    }
    char *args[7];
    char **arg = NULL;
    int ret = 0;
    if (udiConfig->ddPath == NULL) {
        fprintf(stderr, "Must define ddPath in udiRoot configuration to use this feature\n");
        return 1;
    }
    args[0] = strdup(udiConfig->ddPath);
    args[1] = strdup("if=/dev/zero");
    args[2] = alloc_strgenf("of=%s", buffer);
    args[3] = strdup("bs=1");
    args[4] = strdup("count=0");
    args[5] = alloc_strgenf("seek=%lu", cache->cacheSize);
    args[6] = NULL;
    for (arg = args; arg - args < 6; arg++) {
        if (arg == NULL || *arg == NULL) {
            fprintf(stderr, "FAILED to allocate memory!\n");
            ret = 1;
        }
    }
    if (ret == 0) {
        ret = forkAndExecvSilent(args);
    }
    for (arg = args; *arg; arg++) {
        free(*arg);
    }

    if (ret != 0) {
        fprintf(stderr, "FAILED to dd backing store for cache on %s, %d\n", buffer, ret);
        return 1;
    }
    if (strcmp(cache->fstype, "xfs") == 0) {
        char **args = NULL;
        char **argPtr = NULL;
        int ret = 0;
        if (udiConfig->mkfsXfsPath == NULL) {
            fprintf(stderr, "Must define mkfsXfsPath in udiRoot configuration to use this feature\n");
            exit(1);
        }
        args = (char **) malloc(sizeof(char *) * 4);
        args[0] = strdup(udiConfig->mkfsXfsPath);
        args[1] = strdup("-d");
        args[2] = alloc_strgenf("name=%s,file=1,size=%lu", buffer, cache->cacheSize);
        args[3] = NULL;
        ret = forkAndExecvSilent(args);
        for (argPtr = args; argPtr && *argPtr; argPtr++) {
            free(*argPtr);
        }
        free(args);
        if (ret != 0) {
            fprintf(stderr, "FAILED to create the XFS cache filesystem on %s\n", buffer);
            return 1;
        }
    }
    return 0;
}

int setupVolumeMapMounts(
        MountList *mountCache,
        VolumeMap *map,
        int userRequested,
        dev_t createToDev,
        UdiRootConfig *udiConfig
) {
    char *filtered_from = NULL;
    char *filtered_to = NULL;
    char *to_real = NULL;
    char *from_real = NULL;
    VolumeMapFlag *flags = NULL;
    int (*_validate_fp)(const char *, const char *, VolumeMapFlag *);

    size_t mapIdx = 0;
    size_t udiMountLen = 0;

    char from_buffer[PATH_MAX];
    char to_buffer[PATH_MAX];
    struct stat statData;

    if (udiConfig == NULL) {
        return 1;
    }

    if (map == NULL || map->n == 0) {
        return 0;
    }

    if (userRequested == 0) {
        _validate_fp = validateVolumeMap_siteRequest;
    } else {
        _validate_fp = validateVolumeMap_userRequest;
    }

    udiMountLen = strlen(udiConfig->udiMountPoint);

    for (mapIdx = 0; mapIdx < map->n; mapIdx++) {
        size_t flagsInEffect = 0;
        size_t flagIdx = 0;
        int backingStoreExists = 0;
        filtered_from = userInputPathFilter(map->from[mapIdx], 1);
        filtered_to = userInputPathFilter(map->to[mapIdx], 1);
        flags = map->flags[mapIdx];

        if (filtered_from == NULL || filtered_to == NULL) {
            fprintf(stderr, "INVALID mount from %s to %s\n",
                    map->from[mapIdx], map->to[mapIdx]);
            goto _handleVolMountError;
        }
        snprintf(from_buffer, PATH_MAX, "%s/%s",
                (userRequested != 0 ? udiConfig->udiMountPoint : ""),
                filtered_from
        );
        from_buffer[PATH_MAX-1] = 0;
        snprintf(to_buffer, PATH_MAX, "%s/%s",
                udiConfig->udiMountPoint,
                filtered_to
        );
        to_buffer[PATH_MAX-1] = 0;

        free(filtered_to);
        filtered_to = NULL;

        /* check if this is a per-volume cache, and if so mangle the from name
         * and then create the volume backing store */
        for (flagIdx = 0; flags && flags[flagIdx].type != 0; flagIdx++) {
            flagsInEffect |= flags[flagIdx].type;
            if (flags[flagIdx].type == VOLMAP_FLAG_PERNODECACHE) {
                int ret = 0;
                int fd = 0;

                VolMapPerNodeCacheConfig *cache =
                        (VolMapPerNodeCacheConfig *) flags[flagIdx].value;
                fd = setupPerNodeCacheFilename(udiConfig, cache, from_buffer,
                        PATH_MAX);
                if (fd < 0) {
                    fprintf(stderr, "FAILED to set perNodeCache name\n");
                    goto _handleVolMountError;
                }

                /* intialize the backing store */
                ret = setupPerNodeCacheBackingStore(cache, from_buffer, udiConfig);
                if (ret != 0) {
                    fprintf(stderr, "FAILED to setup perNodeCache\n");
                    goto _handleVolMountError;
                }
                close(fd);
                backingStoreExists = 1;
            }
        }

        /* if this is not a per-node cache (i.e., is a standand volume mount),
         * then validate the user has permissions to view the content, by 
         * performing realpath() and lstat() as the user */
        if (!(flagsInEffect & VOLMAP_FLAG_PERNODECACHE)) {
            uid_t orig_euid = geteuid();
            gid_t orig_egid = getegid();
            gid_t *orig_auxgids = NULL;
            int norig_auxgids = 0;
            int switch_user_stage = 0;

            /* switch privileges if this is a user mount to ensure we only
             * grant access to resources the user can reach at time of 
             * invocation */
            if (userRequested != 0) {
                if (udiConfig->auxiliary_gids == NULL ||
                        udiConfig->nauxiliary_gids <= 0 ||
                        udiConfig->target_uid == 0 ||
                        udiConfig->target_gid == 0)
                {
                    fprintf(stderr, "Insufficient information about target "
                            "user to setup volume mount\n");
                    goto _fail_check_fromvol;
                }
                norig_auxgids = getgroups(0, NULL);
                if (norig_auxgids < 0) {
                    fprintf(stderr, "FAILED to getgroups.\n");
                    goto _fail_check_fromvol;
                } else if (norig_auxgids > 0) {
                    orig_auxgids = (gid_t *) malloc(sizeof(gid_t) * norig_auxgids);
                    if (orig_auxgids == NULL) {
                        fprintf(stderr, "FAILED to allocate memory for groups\n");
                        goto _fail_check_fromvol;
                    }
                    norig_auxgids = getgroups(norig_auxgids, orig_auxgids);
                    if (norig_auxgids <= 0) {
                        fprintf(stderr, "FAILED to getgroups().\n");
                        goto _fail_check_fromvol;
                    }
                }

                if (setgroups(udiConfig->nauxiliary_gids, udiConfig->auxiliary_gids) != 0) {
                    fprintf(stderr, "FAILED to assume user auxiliary gids\n");
                    goto _fail_check_fromvol;
                }
                switch_user_stage++;

                if (setegid(udiConfig->target_gid) != 0) {
                    fprintf(stderr, "FAILED to assume user gid\n");
                    goto _fail_check_fromvol;
                }
                switch_user_stage++;

                if (seteuid(udiConfig->target_uid) != 0) {
                    fprintf(stderr, "FAILED to assume user uid\n");
                    goto _fail_check_fromvol;
                }
                switch_user_stage++;
            }

            /* perform some introspection on the path to get it's real location
             * and vital attributes */
            if (userRequested != 0) {
                char *from_real_shft = shifter_realpath(filtered_from, udiConfig);
                if (from_real_shft == NULL) {
                    fprintf(stderr, "FAILED to find real path for volume "
                            "\"from\": %s\n", filtered_from);
                    goto _fail_check_fromvol;
                }
                from_real = realpath(from_real_shft, NULL);
                free(from_real_shft);
            } else {
                from_real = realpath(from_buffer, NULL);
            }
            if (from_real == NULL) {
                fprintf(stderr, "FAILED to find real path for volume "
                        "\"from\": %s\n", from_buffer);
                goto _fail_check_fromvol;
            }
            if (lstat(from_real, &statData) != 0) {
                fprintf(stderr, "FAILED to find volume \"from\": %s\n", from_buffer);
                goto _fail_check_fromvol;
            }
            if (!S_ISDIR(statData.st_mode)) {
                fprintf(stderr, "FAILED \"from\" location is not directory: "
                        "%s\n", from_real);
                goto _fail_check_fromvol;
            }

            /* switch back to original privileges */
            if (userRequested != 0) {
                if (seteuid(orig_euid) != 0) {
                    fprintf(stderr, "FAILED to assume original user effective uid\n");
                    goto _fail_check_fromvol;
                }
                switch_user_stage--;

                if (setegid(orig_egid) != 0) {
                    fprintf(stderr, "FAILED to assume original user effective gid\n");
                    goto _fail_check_fromvol;
                }
                switch_user_stage--;

                if (setgroups(norig_auxgids, orig_auxgids) != 0) {
                    fprintf(stderr, "FAILED to assume original user auxiliary gids\n");
                    goto _fail_check_fromvol;
                }
                switch_user_stage--;
            }
            /* skip over error handler */
            goto _pass_check_fromvol;

_fail_check_fromvol:
            if (switch_user_stage > 0) {
                /* TODO decide if we should re-assume original privileges for
                 * the crash */
            }
            if (orig_auxgids != NULL) {
                free(orig_auxgids);
                orig_auxgids = NULL;
            }
            goto _handleVolMountError;

_pass_check_fromvol:
            if (orig_auxgids != NULL) {
                free(orig_auxgids);
                orig_auxgids = NULL;
            }
        } else {
            from_real = realpath(from_buffer, NULL);
        }
        if (lstat(to_buffer, &statData) != 0) {
            if (createToDev) {
                int okToMkdir = 0;

                char *ptr = strrchr(to_buffer, '/');
                if (ptr) {
                    /* get parent path of intended dir */
                    *ptr = '\0';

                    /* if parent path is on the same device as is authorized by createToDev
                       then ok the mkdir operation */
                    if (lstat(to_buffer, &statData) == 0) {
                        if (statData.st_dev == createToDev) {
                            okToMkdir = 1;
                        }
                    }

                    /* reset to target path */
                    *ptr = '/';
                }

                if (okToMkdir) {
                    mkdir(to_buffer, 0755);
                    if (lstat(to_buffer, &statData) != 0) {
                        fprintf(stderr, "FAILED to find volume \"to\": %s\n",
                                to_buffer);
                        goto _handleVolMountError;
                    }
                } else {
                    fprintf(stderr, "FAILED to create volume \"to\": %s, cannot"
                            " create mount points in that location\n",
                            to_buffer);
                    goto _handleVolMountError;
                }
            } else {
                fprintf(stderr, "FAILED to find volume \"to\": %s\n", to_buffer);
                goto _handleVolMountError;
            }
        }
        if (!S_ISDIR(statData.st_mode)) {
            fprintf(stderr, "FAILED \"to\" location is not directory: %s\n", to_buffer);
            goto _handleVolMountError;
        }

        to_real = realpath(to_buffer, NULL);
        if (to_real == NULL) {
            fprintf(stderr, "Failed to get realpath for %s\n", to_buffer);
            goto _handleVolMountError;
        } else if (from_real == NULL) {
            fprintf(stderr, "Failed to get realpath for %s\n", from_buffer);
            goto _handleVolMountError;
        } else {
            size_t to_len = strlen(to_real);
            size_t from_len = strlen(from_real);
            size_t idx = 0;
            int volMountDevOk = 0;
            const char *container_to_real = NULL;
            const char *container_from_real = NULL;
            int ret = 0;
            struct stat toStat;

            /* validate that path starts with udiMountPoint */
            if (to_len <= udiMountLen ||
                strncmp(to_real, udiConfig->udiMountPoint, udiMountLen) != 0) {

                fprintf(stderr, "Invalid destination %s, not allowed, fail.\n", to_real);
                goto _handleVolMountError;
            }

            /* validate source mount point */
            if (userRequested != 0 && !(flagsInEffect & VOLMAP_FLAG_PERNODECACHE)) {
                if (from_len <= udiMountLen ||
                    strncmp(from_real, udiConfig->udiMountPoint, udiMountLen) != 0) {

                    fprintf(stderr, "Invalid source %s, not allowed, fail.\n", from_real);
                    goto _handleVolMountError;
                } else {
                    /* from_real is known to be longer than udiMountLen from 
                     * previous check (i.e., don't remove the check!) */ 
                    container_from_real = from_real + udiMountLen;
                }
            } else {
                container_from_real = from_real;
            }

            /* validate that the path is allowed */
            /* to_real is known to be longer than udiMountLen from previous
             * check (i.e., don't remove the check!) */
            container_to_real = to_real + udiMountLen;

<<<<<<< HEAD
            container_from_real = from_real;
            if (userRequested != 0) {
                /* from_real is known to be longer than udiMountLen from
                 * previous check (i.e., don't remove the check!) */
                container_from_real = from_real + udiMountLen;
            }

=======
>>>>>>> 9d053ec7
            if ((ret = _validate_fp(container_from_real, container_to_real, flags)) != 0) {
                fprintf(stderr, "Invalid mount request, permission denied! "
                        "Cannot mount from %s to %s. Err Code %d\n",
                        container_from_real, container_to_real, ret);
                goto _handleVolMountError;
            }

            /* the destination mount must be either in the shifter root
             * filesystem, or on the orignal device providing the container
             * image.  Should not allow volume mounts onto other imported
             * content */
            memset(&toStat, 0, sizeof(struct stat));
            if (lstat(to_real, &toStat) != 0) {
                fprintf(stderr, "Failed to stat destination mount point: %s\n",
                        strerror(errno));
                goto _handleVolMountError;
            }
            if (udiConfig->bindMountAllowedDevices == NULL) {
                fprintf(stderr, "No devices are authorized to accept "
                        "volume mounts.\n");
                goto _handleVolMountError;
            }

            volMountDevOk = 0;
            for (idx = 0; idx < udiConfig->bindMountAllowedDevices_sz; idx++) {
                if (toStat.st_dev == udiConfig->bindMountAllowedDevices[idx]) {
                    volMountDevOk = 1;
                    break;
                }
            }
            if (volMountDevOk == 0){
                fprintf(stderr, "Mount request path %s not on an approved "
                        "device for volume mounts.\n", to_real);
                goto _handleVolMountError;
            }
        }

        if (flagsInEffect & VOLMAP_FLAG_PERNODECACHE) {
            VolMapPerNodeCacheConfig *cacheConfig = NULL;
            /* do something to mount backing store */
            for (flagIdx = 0; flags && flags[flagIdx].type != 0; flagIdx++) {
                if (flags[flagIdx].type == VOLMAP_FLAG_PERNODECACHE) {
                    cacheConfig = (VolMapPerNodeCacheConfig *) flags[flagIdx].value;
                    break;
                }
            }
            if (cacheConfig == NULL) {
                fprintf(stderr, "FAILED to find per-node cache config, exiting.\n");
                goto _handleVolMountError;
            }
            ImageFormat format = FORMAT_INVALID;
            if (strcmp(cacheConfig->fstype, "xfs") == 0) {
                format = FORMAT_XFS;
            }
            if (strcmp(cacheConfig->method, "loop") == 0) {
                if (loopMount(from_buffer, to_real, format, udiConfig, 0) != 0) {
                    fprintf(stderr, "FAILED to mount per-node cache, exiting.\n");
                    goto _handleVolMountError;
                }
                insert_MountList(mountCache, to_real);
            } else {
                fprintf(stderr, "FAILED to understand per-node cache mounting method, exiting.\n");
                goto _handleVolMountError;
            }
            if (chown(to_real, udiConfig->target_uid, udiConfig->target_gid) != 0) {
                fprintf(stderr, "FAILED to chown per-node cache to user.\n");
                goto _handleVolMountError;
            }
            if (unlink(from_buffer) != 0) {
                fprintf(stderr, "FAILED to unlink backing file: %s!", from_buffer);
                perror("Error: ");
                goto _handleVolMountError;
            }

        } else {
            int allowOverwriteBind = 1;

            if (_shifterCore_bindMount(udiConfig, mountCache, from_buffer, to_real, flagsInEffect, allowOverwriteBind) != 0) {
                fprintf(stderr, "BIND MOUNT FAILED from %s to %s\n", from_buffer, to_real);
                goto _handleVolMountError;
            }
        }
        free(to_real);
        to_real = NULL;
        free(from_real);
        from_real = NULL;
        free(filtered_from);
        filtered_from = NULL;

        continue;
_handleVolMountError:
        if ((flagsInEffect & VOLMAP_FLAG_PERNODECACHE) && backingStoreExists == 1) {
            unlink(from_buffer);
        }
        goto _setupVolumeMapMounts_unclean;
    }

#undef _BINDMOUNT
    return 0;

_setupVolumeMapMounts_unclean:
    if (filtered_from != NULL) {
        free(filtered_from);
    }
    if (filtered_to != NULL) {
        free(filtered_to);
    }
    if (to_real != NULL) {
        free(to_real);
    }
    return 1;
}

char *generateShifterConfigString(const char *user, ImageData *image, VolumeMap *volumeMap) {
    char *str = NULL;
    char *volMapSig = NULL;
    if (image == NULL || volumeMap == NULL) return NULL;

    volMapSig = getVolMapSignature(volumeMap);

    str = alloc_strgenf(
            "{\"identifier\":\"%s\","
            "\"user\":\"%s\","
            "\"volMap\":\"%s\"}",
            image->identifier,
            user,
            (volMapSig == NULL ? "" : volMapSig)
    );

    if (volMapSig != NULL) {
        free(volMapSig);
    }
    return str;
}

int saveShifterConfig(const char *user, ImageData *image, VolumeMap *volumeMap, UdiRootConfig *udiConfig) {
    char saveFilename[PATH_MAX];
    FILE *fp = NULL;
    char *configString = generateShifterConfigString(user, image, volumeMap);

    if (configString == NULL) {
        goto _saveShifterConfig_error;
    }

    snprintf(saveFilename, PATH_MAX, "%s/var/shifterConfig.json",
            udiConfig->udiMountPoint);
    fp = fopen(saveFilename, "w");
    if (fp == NULL) {
        goto _saveShifterConfig_error;
    }
    fprintf(fp, "%s\n", configString);
    fclose(fp);
    fp = NULL;

    free(configString);
    configString = NULL;

    return 0;
_saveShifterConfig_error:
    if (configString != NULL) {
        free(configString);
    }
    return 1;
}

int compareShifterConfig(const char *user, ImageData *image, VolumeMap *volumeMap, UdiRootConfig *udiConfig) {
    char configFilename[PATH_MAX];
    FILE *fp = NULL;
    char *configString = generateShifterConfigString(user, image, volumeMap);
    char *buffer = NULL;
    size_t len = 0;
    size_t nread = 0;
    int cmpVal = 0;

    if (configString == NULL) {
        goto _compareShifterConfig_error;
    }
    len = strlen(configString);
    buffer = (char *) malloc(sizeof(char) * len);

    snprintf(configFilename, PATH_MAX, "%s/var/shifterConfig.json",
            udiConfig->udiMountPoint);

    fp = fopen(configFilename, "r");
    if (fp == NULL) {
        goto _compareShifterConfig_error;
    }

    nread = fread(buffer, sizeof(char), len, fp);
    fclose(fp);
    fp = NULL;

    if (nread == len) {
        cmpVal = memcmp(configString, buffer, sizeof(char) * len);
    } else {
        cmpVal = -1;
    }

    free(configString);
    configString = NULL;

    free(buffer);
    buffer = NULL;

    return cmpVal;
_compareShifterConfig_error:
    if (configString != NULL) {
        free(configString);
    }
    if (buffer != NULL) {
        free(buffer);
    }
    return -1;
}

int setupImageSsh(char *sshPubKey, char *username, uid_t uid, gid_t gid, UdiRootConfig *udiConfig) {
    struct stat statData;
    char udiImage[PATH_MAX];
    char sshdConfigPath[PATH_MAX];
    char sshdConfigPathNew[PATH_MAX];
    const char *keyType[5] = {"dsa", "ecdsa", "rsa","ed25519", NULL};
    const char **keyPtr = NULL;
    char *lineBuf = NULL;
    size_t lineBuf_size = 0;
    uid_t ownerUid = 0;
    gid_t ownerGid = 0;

    FILE *inputFile = NULL;
    FILE *outputFile = NULL;

    MountList mountCache;
    memset(&mountCache, 0, sizeof(MountList));

    if (udiConfig->optionalSshdAsRoot == 0) {
        ownerUid = uid;
        ownerGid = gid;
    }

    if (udiConfig->optionalSshdAsRoot == 0 && (ownerUid == 0 || ownerGid == 0)) {
        fprintf(stderr, "FAILED to identify proper uid to run sshd\n");
        goto _setupImageSsh_unclean;
    }

#define _BINDMOUNT(mounts, from, to, flags, overwrite) if (_shifterCore_bindMount(udiConfig, mounts, from, to, flags, overwrite) != 0) { \
    fprintf(stderr, "BIND MOUNT FAILED from %s to %s\n", from, to); \
    goto _setupImageSsh_unclean; \
}

    if (parse_MountList(&mountCache) != 0) {
        fprintf(stderr, "FAILED to parse existing mounts\n");
        goto _setupImageSsh_unclean;
    }

    snprintf(udiImage, PATH_MAX, "%s/opt/udiImage", udiConfig->udiMountPoint);
    udiImage[PATH_MAX-1] = 0;
    if (stat(udiImage, &statData) != 0) {
        fprintf(stderr, "FAILED to find udiImage path, cannot setup sshd\n");
        goto _setupImageSsh_unclean;
    }
    if (chdir(udiImage) != 0) {
        fprintf(stderr, "FAILED to chdir to %s\n", udiImage);
        goto _setupImageSsh_unclean;
    }

    /* generate ssh host keys */
    for (keyPtr = keyType; *keyPtr != NULL; keyPtr++) {
        char keygenExec[PATH_MAX];
        char keyFileName[PATH_MAX];
        char *args[8];
        char **argPtr = NULL;
        int ret = 0;

        snprintf(keygenExec, PATH_MAX, "%s/bin/ssh-keygen", udiImage);
        keygenExec[PATH_MAX-1] = 0;
        snprintf(keyFileName, PATH_MAX, "%s/etc/ssh_host_%s_key", udiImage, *keyPtr);
        args[0] = strdup(keygenExec);
        args[1] = strdup("-t");
        args[2] = strdup(*keyPtr);
        args[3] = strdup("-f");
        args[4] = strdup(keyFileName);
        args[5] = strdup("-N");
        args[6] = strdup("");
        args[7] = NULL;
        for (argPtr = args; argPtr - args < 7; argPtr++) {
            if (argPtr == NULL || *argPtr == NULL) {
                fprintf(stderr, "Memory allocation failed\n");
                ret = 1;
            }
        }
        if (ret == 0) {
            ret = forkAndExecv(args);
        }
        for (argPtr = args; *argPtr != NULL; argPtr++) {
            free(*argPtr);
        }

        if (ret != 0) {
            fprintf(stderr, "Failed to generate key of type %s\n", *keyPtr);
            goto _setupImageSsh_unclean;
        }

        /* chown files to user */
        if (chown(keyFileName, ownerUid, ownerGid) != 0) {
            fprintf(stderr, "Failed to chown ssh host key to user: %s\n",
                    keyFileName);
            goto _setupImageSsh_unclean;
        }
    }

    /* rewrite sshd_config */
    snprintf(sshdConfigPath, PATH_MAX, "%s/etc/sshd_config", udiImage);
    sshdConfigPath[PATH_MAX - 1] = 0;
    snprintf(sshdConfigPathNew, PATH_MAX, "%s/etc/sshd_config.new", udiImage);
    sshdConfigPathNew[PATH_MAX - 1] = 0;

    inputFile = fopen(sshdConfigPath, "r");
    outputFile = fopen(sshdConfigPathNew, "w");

    if (inputFile == NULL || outputFile == NULL) {
        fprintf(stderr, "Could not open sshd_config for reading or writing\n");
        goto _setupImageSsh_unclean;
    }

    while (!feof(inputFile) && !ferror(inputFile)) {
        size_t nbytes = getline(&lineBuf, &lineBuf_size, inputFile);
        char *ptr = NULL;
        if (nbytes == 0) break;
        ptr = shifter_trim(lineBuf);
        if (strcmp(ptr, "AllowUsers ToBeReplaced") == 0) {
            fprintf(outputFile, "AllowUsers %s\n", username);
        } else {
            fprintf(outputFile, "%s\n", ptr);
        }
    }
    fclose(inputFile);
    fclose(outputFile);
    inputFile = NULL;
    outputFile = NULL;
    if (lineBuf != NULL) {
        free(lineBuf);
        lineBuf = NULL;
    }
    if (stat(sshdConfigPathNew, &statData) != 0) {
        fprintf(stderr, "FAILED to find new sshd_config file, cannot setup sshd\n");
        goto _setupImageSsh_unclean;
    } else {
        char *moveCmd[] = { strdup(udiConfig->mvPath),
            strdup(sshdConfigPathNew),
            strdup(sshdConfigPath),
            NULL
        };
        char **argsPtr = NULL;
        int ret = forkAndExecv(moveCmd);
        for (argsPtr = moveCmd; *argsPtr != NULL; argsPtr++) {
            free(*argsPtr);
        }
        if (ret != 0) {
            fprintf(stderr, "FAILED to replace sshd_config with configured version.\n");
            goto _setupImageSsh_unclean;
        }
    }
    if (chown(sshdConfigPath, ownerUid, ownerGid) != 0) {
        fprintf(stderr, "FAILED to chown sshd config path %s\n", sshdConfigPath);
        perror("   errno: ");
        goto _setupImageSsh_unclean;
    }
    if (chmod(sshdConfigPath, S_IRUSR | S_IROTH) != 0) {
        fprintf(stderr, "FAILED to set sshd config permissions to 0600\n");
        perror("   errno: ");
        goto _setupImageSsh_unclean;
    }

    if (sshPubKey != NULL && strlen(sshPubKey) > 0) {
        char buffer[PATH_MAX];
        snprintf(buffer, PATH_MAX, "%s/etc/user_auth_keys", udiImage);
        buffer[PATH_MAX - 1] = 0;
        outputFile = fopen(buffer, "w");
        if (outputFile == NULL) {
            fprintf(stderr, "FAILED to open user_auth_keys for writing\n");
            goto _setupImageSsh_unclean;
        }
        fprintf(outputFile, "%s\n", sshPubKey);
        fclose(outputFile);
        outputFile = NULL;
        if (chown(buffer, uid, 0) != 0) {
            fprintf(stderr, "FAILED to chown ssh pub key to uid %d\n", uid);
            perror("   errno: ");
            goto _setupImageSsh_unclean;
        }
        if (chmod(buffer, S_IRUSR) != 0) {
            fprintf(stderr, "FAILED to set ssh pub key permissions to 0600\n");
            perror("   errno: ");
            goto _setupImageSsh_unclean;
        }
    }

    {
        char from[PATH_MAX];
        char to[PATH_MAX];

        snprintf(from, PATH_MAX, "%s/bin/ssh", udiImage);
        snprintf(to, PATH_MAX, "%s/usr/bin/ssh", udiConfig->udiMountPoint);
        from[PATH_MAX-1] = 0;
        to[PATH_MAX-1] = 0;
        if (stat(to, &statData) == 0) {
            _BINDMOUNT(&mountCache, from, to, VOLMAP_FLAG_READONLY, 1);
        }
        snprintf(from, PATH_MAX, "%s/bin/ssh", udiImage);
        snprintf(to, PATH_MAX, "%s/bin/ssh", udiConfig->udiMountPoint);
        from[PATH_MAX - 1] = 0;
        to[PATH_MAX - 1] = 0;
        if (stat(to, &statData) == 0) {
            _BINDMOUNT(&mountCache, from, to, VOLMAP_FLAG_READONLY, 1);
        }
        snprintf(from, PATH_MAX, "%s/etc/ssh_config", udiImage);
        snprintf(to, PATH_MAX, "%s/etc/ssh/ssh_config", udiConfig->udiMountPoint);
        if (_shifterCore_copyFile(udiConfig->cpPath, from, to, 0, 0, 0, 0) != 0) {
            fprintf(stderr, "FAILED to copy ssh_config to %s\n", to);
            goto _setupImageSsh_unclean;
        }
        /* rely on var/empty created earlier in the setup process */
    }
#undef _BINDMOUNT
    return 0;
_setupImageSsh_unclean:
    if (inputFile != NULL) {
        fclose(inputFile);
        inputFile = NULL;
    }
    if (outputFile != NULL) {
        fclose(outputFile);
        outputFile = NULL;
    }
    return 1;
}

gid_t *shifter_getgrouplist(const char *user, gid_t group, int *ngroups) {
    int ret = 0;
    int idx = 0;
    gid_t *ret_groups = NULL;
    int nret_groups = 0;

    if (user == NULL || group == 0 || ngroups == NULL) {
        goto _getgrlist_err;
    }
    if (strcmp(user, "root") == 0) {
        fprintf(stderr, "FAILED: refuse to lookup groups for root\n");
        goto _getgrlist_err;
    }

    ret = getgrouplist(user, group, NULL, &nret_groups);
    if (ret < 0 && nret_groups > 0) {
        if (nret_groups > 512) {
            fprintf(stderr, "FAILED to get groups, seriously 512 groups is enough!\n");
            goto _getgrlist_err;
        }

        /* allocate and initialize memory to be populated by getgrouplist */
        ret_groups = (gid_t *) malloc(sizeof(gid_t) * (nret_groups + 1));
        if (ret_groups == NULL) {
            fprintf(stderr, "FAILED to reallocate memory for group list\n");
            goto _getgrlist_err;
        }
        memset(ret_groups, 0, sizeof(gid_t) * (nret_groups + 1));

        ret = getgrouplist(user, group, ret_groups, &nret_groups);
        if (ret < 0) {
            fprintf(stderr, "FAILED to get groups correctly\n");
            goto _getgrlist_err;
        }
    }

    /* set default group list if none are found */
    if (nret_groups <= 0) {
        if (ret_groups != NULL) {
            free(ret_groups);
            ret_groups = NULL;
        }
        ret_groups = (gid_t *) malloc(sizeof(gid_t) * 2);
        if (ret_groups == NULL) {
            fprintf(stderr, "FAILED to allocate memory for default group list\n");
            goto _getgrlist_err;
        }
        ret_groups[0] = group;
        ret_groups[1] = 0;
        nret_groups = 1;
    }
    if (ret_groups == NULL) {
        fprintf(stderr, "FAILED: no auxilliary groups found!\n");
        goto _getgrlist_err;
    }

    /* just make sure no zeros snuck in */
    for (idx = 0; idx < nret_groups; idx++) {
        if (ret_groups[idx] == 0) {
            ret_groups[idx] = group;
        }
    }
    *ngroups = nret_groups;
    return ret_groups;

_getgrlist_err:
    if (ret_groups != NULL) {
        free(ret_groups);
        ret_groups = NULL;
    }
    if (ngroups != NULL) {
        *ngroups = 0;
    }
    return NULL;
}

/**
  * startSshd
  * chroots into image and runs the secured sshd
  */
int startSshd(const char *user, UdiRootConfig *udiConfig) {
    char chrootPath[PATH_MAX];
    pid_t pid = 0;

    snprintf(chrootPath, PATH_MAX, "%s", udiConfig->udiMountPoint);
    chrootPath[PATH_MAX - 1] = 0;

    if (chdir(chrootPath) != 0) {
        fprintf(stderr, "FAILED to chdir to %s while attempted to start sshd\n", chrootPath);
        goto _startSshd_unclean;
    }
    if (udiConfig->optionalSshdAsRoot == 0 && (udiConfig->target_uid == 0 ||
                udiConfig->target_gid == 0)) {
        fprintf(stderr, "FAILED to start sshd, will not start as root\n");
        goto _startSshd_unclean;
    }

    pid = fork();
    if (pid < 0) {
        fprintf(stderr, "FAILED to fork while attempting to start sshd\n");
        goto _startSshd_unclean;
    }
    if (pid == 0) {
        /* get grouplist in the external environment */
        gid_t *gidList = NULL;
        int nGroups = 0;
        if (udiConfig->optionalSshdAsRoot == 0) {
            gidList = shifter_getgrouplist(user, udiConfig->target_gid, &nGroups);
            if (gidList == NULL) {
                fprintf(stderr, "FAILED to correctly get grouplist for sshd\n");
                exit(1);
            }
        }

        if (chdir(chrootPath) != 0) {
            fprintf(stderr, "FAILED to chdir to %s while attempting to start sshd\n", chrootPath);
            exit(1);
        }
        if (chroot(chrootPath) != 0) {
            fprintf(stderr, "FAILED to chroot to %s while attempting to start sshd\n", chrootPath);
            exit(1);
        }
        if (chdir("/") != 0) {
            fprintf(stderr, "FAILED to chdir following chroot\n");
            exit(1);
        }
        if (udiConfig->optionalSshdAsRoot == 0) {
            if (gidList == NULL) {
                fprintf(stderr, "FAILED to get groupllist for sshd, exiting!\n");
                exit(1);
            }
            if (shifter_set_capability_boundingset_null() != 0) {
                fprintf(stderr, "FAILED to restrict future capabilities\n");
                exit(1);
            }
            if (setgroups(nGroups, gidList) != 0) {
                fprintf(stderr, "FAILED to setgroups(): %s\n", strerror(errno));
                exit(1);
            }
            if (setresgid(udiConfig->target_gid, udiConfig->target_gid,
                        udiConfig->target_gid) != 0) {
                fprintf(stderr, "FAILED to setresgid(): %s\n", strerror(errno));
                exit(1);
            }
            if (setresuid(udiConfig->target_uid, udiConfig->target_uid,
                        udiConfig->target_uid) != 0) {
                fprintf(stderr, "FAILED to setresuid(): %s\n", strerror(errno));
                exit(1);
            }
#if HAVE_DECL_PR_SET_NO_NEW_PRIVS == 1
            /* ensure this process and its heirs cannot gain privilege */
            /* see https://www.kernel.org/doc/Documentation/prctl/no_new_privs.txt */
            if (prctl(PR_SET_NO_NEW_PRIVS, 1, 0, 0, 0) != 0) {
                fprintf(stderr, "Failed to fully drop privileges: %s",
                        strerror(errno));
                exit(1);
            }
#endif
        }
        char **sshdArgs = (char **) malloc(sizeof(char *) * 2);
        if (sshdArgs == NULL) {
            fprintf(stderr, "FAILED to exec sshd!\n");
            exit(1);
        }

        sshdArgs[0] = strdup("/opt/udiImage/sbin/sshd");
        sshdArgs[1] = NULL;

        if (sshdArgs[0] == NULL) {
            fprintf(stderr, "FAILED to exec sshd!\n");
            exit(1);
        }
        execv(sshdArgs[0], sshdArgs);
        fprintf(stderr, "FAILED to exec sshd!\n");

        /* if we fell through to here, there is a problem */
        exit(1);
    } else {
        int status = 0;
        do {
            pid_t ret = waitpid(pid, &status, 0);
            if (ret != pid) {
                fprintf(stderr, "waited for wrong pid: %d != %d\n", pid, ret);
                goto _startSshd_unclean;
            }
        } while (!WIFEXITED(status) && !WIFSIGNALED(status));
        if (WIFEXITED(status)) {
            status = WEXITSTATUS(status);
        } else {
            status = 1;
        }
        return status;
    }
    return 0;
_startSshd_unclean:
    return 1;
}

int _forkAndExecv(char *const *args, int silent) {
    pid_t pid = 0;

    pid = fork();
    if (pid < 0) {
        fprintf(stderr, "FAILED to fork! Exiting.\n");
        return 1;
    }
    if (pid > 0) {
        /* this is the parent */
        int status = 0;
        do {
            pid_t ret = waitpid(pid, &status, 0);
            if (ret != pid) {
                fprintf(stderr, "This might be impossible: forked by couldn't wait, FAIL!\n");
                return 1;
            }
        } while (!WIFEXITED(status) && !WIFSIGNALED(status));
        if (WIFEXITED(status)) {
            status = WEXITSTATUS(status);
        } else {
            status = 1;
        }
        return status;
    }
    /* this is the child */
    if (silent) {
        int devNull = open("/dev/null", O_WRONLY);
        if (devNull < 0) {
            fprintf(stderr, "FAILED to open /dev/null: %s", strerror(errno));
            exit(1);
        }
        dup2(devNull, STDOUT_FILENO);
        dup2(devNull, STDERR_FILENO);
        close(devNull);
    }
    execv(args[0], args);
    fprintf(stderr, "FAILED to execvp! Exiting.\n");
    exit(127);
}

int forkAndExecv(char *const *args) {
    return _forkAndExecv(args, 0);
}

int forkAndExecvSilent(char *const *args) {
    return _forkAndExecv(args, 1);
}

int _shifterCore_bindMount(UdiRootConfig *udiConfig, MountList *mountCache,
        const char *from, const char *to, size_t flags, int overwriteMounts)
{
    int ret = 0;
    char **ptr = NULL;
    char *to_real = NULL;
    unsigned long mountFlags = MS_BIND;
    unsigned long remountFlags = MS_REMOUNT|MS_BIND|MS_NOSUID;
    unsigned long privateRemountFlags = 0;

    if (udiConfig == NULL) {
        fprintf(stderr, "FAILED to provide udiConfig!\n");
        return 1;
    }

    privateRemountFlags =
        udiConfig->mountPropagationStyle == VOLMAP_FLAG_SLAVE ?
        MS_SLAVE : MS_PRIVATE;

    if (flags & VOLMAP_FLAG_SLAVE) {
        privateRemountFlags = MS_SLAVE;
    } else if (flags & VOLMAP_FLAG_PRIVATE) {
        privateRemountFlags = MS_PRIVATE;
    }

    if (from == NULL || to == NULL || mountCache == NULL) {
        fprintf(stderr, "INVALID input to bind-mount. Fail\n");
        return 1;
    }

    to_real = realpath(to, NULL);
    if (to_real == NULL) {
        fprintf(stderr, "Couldn't lookup path %s, fail.\n", to);
        return 1;
    }

    /* not interested in mounting over existing mounts, prevents
       things from getting into a weird state later. */
    ptr = find_MountList(mountCache, to_real);
    if (ptr != NULL) {
        if (overwriteMounts) {
            int retry = 0;
            for (retry = 0; retry < BINDMOUNT_OVERWRITE_UNMOUNT_RETRY; retry++) {
                if (unmountTree(mountCache, to_real) != 0) {
                    fprintf(stderr, "%s was already mounted, failed to unmount existing, fail.\n", to_real);
                    ret = 1;
                    goto _bindMount_exit;
                }
                if (validateUnmounted(to_real, 0) == 0) {
                    break;
                }
                usleep(300000); /* sleep for 0.3s */
            }
        } else {
            fprintf(stderr, "%s was already mounted, not allowed to unmount existing, fail.\n", to_real);
            ret = 1;
            goto _bindMount_exit;
        }
    }

    if (strcmp(from, "/dev") == 0 || (flags & VOLMAP_FLAG_RECURSIVE)) {
        mountFlags |= MS_REC;
        remountFlags |= MS_REC;
        privateRemountFlags = MS_PRIVATE|MS_REC;
    }

    /* perform the initial bind-mount */
    ret = mount(from, to_real, "bind", mountFlags, NULL);
    if (ret != 0) {
        goto _bindMount_unclean;
    }
    insert_MountList(mountCache, to_real);

    /* if the source is exactly /dev or starts with /dev/ then
       ALLOW device entires, otherwise remount with noDev */
    if (strcmp(from, "/dev") != 0 && strncmp(from, "/dev/", 5) != 0) {
        remountFlags |= MS_NODEV;
    }

    if (flags & VOLMAP_FLAG_READONLY) {
        remountFlags |= MS_RDONLY;
    }

    /* remount the bind-mount to get the needed mount flags */
    ret = mount(from, to_real, "bind", remountFlags, NULL);
    if (ret != 0) {
        goto _bindMount_unclean;
    }
    if (mount(NULL, to_real, NULL, privateRemountFlags, NULL) != 0) {
        perror("Failed to remount non-shared: ");
        goto _bindMount_unclean;
    }
_bindMount_exit:
    if (to_real != NULL) {
        free(to_real);
        to_real = NULL;
    }
    return ret;
_bindMount_unclean:
    if (to_real != NULL) {
        ret = umount2(to_real, UMOUNT_NOFOLLOW|MNT_DETACH);
        remove_MountList(mountCache, to_real);
        free(to_real);
        to_real = NULL;
    }
    if (ret != 0) {
        fprintf(stderr, "ERROR: unclean exit from bind-mount routine. %s may still be mounted.\n", to);
    }
    return 1;
}


/**
 * isSharedMount
 * Determine if the string " shared:" exists in /proc/<pid>/mountinfo for the
 * specified mountpoint.
 *
 * \param mountPoint the mountpoint to consider
 *
 * Returns:
 * 0: not shared
 * 1: shared
 * -1: error
 */
int isSharedMount(const char *mountPoint) {
    char filename[PATH_MAX];
    char *lineBuffer = NULL;
    size_t lineBuffer_size = 0;
    FILE *fp = NULL;
    pid_t pid = getpid();
    int rc = 0;

    snprintf(filename, PATH_MAX, "/proc/%d/mountinfo", pid);
    fp = fopen(filename, "r");

    if (fp == NULL) {
        goto _err_valid_args;
    }
    while (!feof(fp) && !ferror(fp)) {
        char *ptr = NULL;
        char *svptr = NULL;
        size_t n = getline(&lineBuffer, &lineBuffer_size, fp);
        if (n == 0 || feof(fp) || ferror(fp) || lineBuffer == NULL) {
            break;
        }
        ptr = strtok_r(lineBuffer, " ", &svptr);
        if (ptr == NULL) goto _err_valid_args;
        ptr = strtok_r(NULL, " ", &svptr);
        if (ptr == NULL) goto _err_valid_args;
        ptr = strtok_r(NULL, " ", &svptr);
        if (ptr == NULL) goto _err_valid_args;
        ptr = strtok_r(NULL, " ", &svptr);
        if (ptr == NULL) goto _err_valid_args;
        ptr = strtok_r(NULL, " ", &svptr);
        if (ptr == NULL) goto _err_valid_args;

        if (strcmp(ptr, mountPoint) == 0) {
            ptr = strtok_r(NULL, "\0", &svptr); /* get rest of line */
            if (strstr(ptr, " shared:") != NULL) {
                rc = 1;
            }
            break;
        }
    }
    fclose(fp);
    fp = NULL;
    if (lineBuffer != NULL) {
        free(lineBuffer);
    }

    return rc;
_err_valid_args:
    if (lineBuffer != NULL) {
        free(lineBuffer);
        lineBuffer = NULL;
    }
    if (fp != NULL) {
        fclose(fp);
        fp = NULL;
    }
    return -1;
}

/*! Check if a kernel module is loaded
 *
 * \param name name of kernel module
 *
 * Returns 1 if loaded
 * Returns 0 if not
 * Returns -1 upon error
 */
int isKernelModuleLoaded(const char *name) {
    FILE *fp = NULL;
    char *lineBuffer = NULL;
    size_t lineSize = 0;
    ssize_t nread = 0;
    int loaded = 0;
    if (name == NULL || strlen(name) == 0) {
        return -1;
    }

    fp = fopen("/proc/modules", "r");
    if (fp == NULL) {
        return 1;
    }
    while (!feof(fp) && !ferror(fp)) {
        char *ptr = NULL;
        char *svptr = NULL;
        nread = getline(&lineBuffer, &lineSize, fp);
        if (nread == 0 || feof(fp) || ferror(fp) || lineBuffer == NULL) {
            break;
        }
        ptr = strtok_r(lineBuffer, " ", &svptr);
        if (ptr == NULL) {
            continue;
        }
        if (strcmp(name, ptr) == 0) {
            loaded = 1;
            break;
        }
    }
    fclose(fp);
    if (lineBuffer != NULL) {
        free(lineBuffer);
        lineBuffer = NULL;
    }
    return loaded;
}

/*! Loads a kernel module if required */
/*!
 * Checks to see if the specified kernel module is already loaded, if so, does
 * nothing.  Otherwise, will try to load the module using modprobe (i.e., from
 * the system /lib paths.  Finally, will attempt to load the from the shifter-
 * specific store installed with Shifter
 *
 * \param name name of kernel module
 * \param path path to kernel module within shifter structure
 * \param udiConfig UDI configuration structure
 */
int loadKernelModule(const char *name, const char *path, UdiRootConfig *udiConfig) {
    char kmodPath[PATH_MAX];
    struct stat statData;
    int ret = 0;

    if (name == NULL || strlen(name) == 0 || path == NULL || strlen(path) == 0 || udiConfig == NULL) {
        return -1;
    }

    if (isKernelModuleLoaded(name)) {
        return 0;
    } else if (udiConfig->autoLoadKernelModule) {
        /* try to load kernel module from system cache */
        char *args[] = {
            strdup(udiConfig->modprobePath),
            strdup(name),
            NULL
        };
        char **argPtr = NULL;
        ret = forkAndExecvSilent(args);
        for (argPtr = args; argPtr && *argPtr; argPtr++) {
            free(*argPtr);
        }
        if (isKernelModuleLoaded(name)) {
            return 0;
        }
    }

    if (udiConfig->kmodPath == NULL
            || strlen(udiConfig->kmodPath) == 0
            || !udiConfig->autoLoadKernelModule)
    {
        return -1;
    }

    /* construct path to kernel modulefile */
    snprintf(kmodPath, PATH_MAX, "%s/%s", udiConfig->kmodPath, path);
    kmodPath[PATH_MAX-1] = 0;

    if (stat(kmodPath, &statData) == 0) {
        char *insmodArgs[] = {
            strdup(udiConfig->insmodPath),
            strdup(kmodPath),
            NULL
        };
        char **argPtr = NULL;

        /* run insmod and clean up */
        ret = forkAndExecvSilent(insmodArgs);
        for (argPtr = insmodArgs; *argPtr != NULL; argPtr++) {
            free(*argPtr);
        }

        if (ret != 0) {
            fprintf(stderr, "FAILED to load kernel module %s (%s); insmod exit status: %d\n", name, kmodPath, ret);
            goto _loadKrnlMod_unclean;
        }
    } else {
        fprintf(stderr, "FAILED to find kernel modules %s (%s)\n", name, kmodPath);
        goto _loadKrnlMod_unclean;
    }
    if (isKernelModuleLoaded(name)) return 0;
    return 1;
_loadKrnlMod_unclean:
    return ret;
}

/** shifter_getpwuid
 *  Lookup user information based on information in shifter passwd cache.
 *  This is useful to avoid making remote getpwuid() calls on Cray systems
 *  or other systems where access to LDAP may be slow, difficult, or impossible
 *  on compute nodes.
 *
 *  If UdiRootConfig parameter allowLibcPwdCalls is set to 1, this function
 *  will simply call the regular getpwuid
 *
 */
struct passwd *shifter_getpwuid(uid_t tgtuid, UdiRootConfig *config) {
    FILE *input = NULL;
    char buffer[PATH_MAX];
    struct passwd *pw = NULL;
    int found = 0;

    if (config == NULL) {
        return NULL;
    }

    if (config->allowLibcPwdCalls == 1) {
        return getpwuid(tgtuid);
    }

    snprintf(buffer, PATH_MAX, "%s/passwd", config->etcPath);
    input = fopen(buffer, "r");

    if (input == NULL) {
        fprintf(stderr, "FAILED to find shifter passwd file at %s", buffer);
        goto _shifter_getpwuid_unclean;
    }
    while ((pw = fgetpwent(input)) != NULL) {
        if (pw->pw_uid == tgtuid) {
            found = 1;
            break;
        }
    }
    fclose(input);
    input = NULL;

    if (found) return pw;
    return NULL;

_shifter_getpwuid_unclean:
    return NULL;
}

struct passwd *shifter_getpwnam(const char *tgtnam, UdiRootConfig *config) {
    FILE *input = NULL;
    char buffer[PATH_MAX];
    struct passwd *pw = NULL;
    int found = 0;

    if (config == NULL) {
        return NULL;
    }
    if (config->allowLibcPwdCalls == 1) {
        return getpwnam(tgtnam);
    }

    snprintf(buffer, PATH_MAX, "%s/passwd", config->etcPath);
    input = fopen(buffer, "r");

    if (input == NULL) {
        fprintf(stderr, "FAILED to find shifter passwd file at %s", buffer);
        goto _shifter_getpwnam_unclean;
    }
    while ((pw = fgetpwent(input)) != NULL) {
        if (strcmp(pw->pw_name, tgtnam) == 0) {
            found = 1;
            break;
        }
    }
    fclose(input);
    input = NULL;

    if (found) return pw;
    return NULL;

_shifter_getpwnam_unclean:
    return NULL;
}

/** filterEtcGroup
 *  many implementations of initgroups() do not deal with huge /etc/group
 *  files due to a variety of limitations (like per-line limits).  this
 *  function reads a given etcgroup file and filters the content to only
 *  include the specified user.  Additionally some services are unwilling
 *  to allow more than, for example, 31 groups from a group file, thus an
 *  upperbound to explicitly include users in is included.  Stub entries
 *  for all remaining groups will be added to provide useful group metadata
 *
 *  \param group_dest_fname filename of filtered group file
 *  \param group_source_fname filename of to-be-filtered group file
 *  \param username user to identify
 *  \param maxGroups maximum number of groups to write out for user, 0 for unlimited
 */
int filterEtcGroup(const char *group_dest_fname, const char *group_source_fname, const char *username, size_t maxGroups) {
    FILE *input = NULL;
    FILE *output = NULL;
    char *linePtr = NULL;
    size_t linePtr_size = 0;
    size_t foundGroups = 0;

    if (group_dest_fname == NULL || strlen(group_dest_fname) == 0
            || group_source_fname == NULL || strlen(group_source_fname) == 0
            || username == NULL || strlen(username) == 0) {
        fprintf(stderr, "Invalid arguments, cannot filter group file.\n");
        goto _filterEtcGroup_unclean;
    }

    input = fopen(group_source_fname, "r");
    output = fopen(group_dest_fname, "w");

    if (input == NULL || output == NULL) {
        fprintf(stderr, "Failed to open files, cannot filter group file.\n");
        goto _filterEtcGroup_unclean;
    }

    while (!feof(input) && !ferror(input)) {
        size_t nread = getline(&linePtr, &linePtr_size, input);
        char *ptr = NULL;
        char *svptr = NULL;
        char *group_name = NULL;

        char *token = NULL;
        gid_t gid = 0;
        size_t counter = 0;
        int foundUsername = 0;
        if (nread == 0 || linePtr == NULL) break;
        ptr = shifter_trim(linePtr);
        for (token = strtok_r(ptr, ":,", &svptr);
             token != NULL;
             token = strtok_r(NULL, ":,", &svptr)) {

            switch (counter) {
                case 0: group_name = strdup(token);
                        if (strcmp(group_name, username) == 0) {
                            foundUsername = 1;
                        }
                        break;
                case 1: break;
                case 2: gid = strtoul(token, NULL, 10);
                        break;
                default: if (strcmp(username, token) == 0) {
                            foundUsername = 1;
                        }
                        break;
            }
            counter++;
            if (foundUsername && gid != 0) break;
        }
        if (group_name != NULL && gid != 0) {
            if (foundUsername == 1 && foundGroups < maxGroups) {
                fprintf(output, "%s:x:%d:%s\n", group_name, gid, username);
                foundGroups++;
            } else {
                fprintf(output, "%s:x:%d:\n", group_name, gid);
            }
        }
        if (group_name != NULL) {
            free(group_name);
            group_name = NULL;
        }
    }
    fclose(input);
    fclose(output);
    input = NULL;
    output = NULL;

    if (linePtr != NULL) {
        free(linePtr);
    }
    return 0;
_filterEtcGroup_unclean:
    if (input != NULL) {
        fclose(input);
        input = NULL;
    }
    if (output != NULL) {
        fclose(output);
        output = NULL;
    }
    return 1;
}

pid_t findSshd(void) {
    return shifter_find_process_by_cmdline("/opt/udiImage/sbin/sshd");
}

pid_t shifter_find_process_by_cmdline(const char *command) {
    DIR *proc = NULL;
    struct dirent *dirEntry = NULL;
    char buffer[1024];
    pid_t found = 0;

    if (command == NULL || strlen(command) == 0) {
        return -1;
    }

    proc = opendir("/proc");

    if (proc == NULL) {
        return -1;
    }
    while ((dirEntry = readdir(proc)) != NULL) {
        size_t nread = 0;
        FILE *cmdlineFile = NULL;
        char *filename = NULL;
        pid_t pid = (pid_t) strtol(dirEntry->d_name, NULL, 10);
        if (pid == 0) {
            continue;
        }
        filename = alloc_strgenf("/proc/%d/cmdline", pid);
        if (filename != NULL) {
            cmdlineFile = fopen(filename, "r");
            free(filename);
            filename = NULL;
        }
        if (cmdlineFile == NULL) {
            continue;
        } else if (feof(cmdlineFile) || ferror(cmdlineFile)) {
            fclose(cmdlineFile);
            cmdlineFile = NULL;
            continue;
        }
        nread = fread(buffer, sizeof(char), 1024, cmdlineFile);
        fclose(cmdlineFile);
        cmdlineFile = NULL;

        if (nread > 0) {
            buffer[nread-1] = 0;
            if (strcmp(buffer, command) == 0) {
                found = pid;
                break;
            }
        }
    }
    closedir(proc);
    proc = NULL;
    return found;
}

int killSshd(void) {
    pid_t sshdPid = findSshd();
    if (sshdPid > 2) {
        kill(sshdPid, SIGTERM);
        return 0;
    }
    return 1;
}

/**
 * destructUDI
 * Unmounts all aspects of the UDI, possibly killing the sshd running first.
 * This is called in the unsetupRoot program when dealing with the global
 * linux namespace.  It should also be called when trying to get rid of an
 * existing UDI before setting up a new one in a private linux namespace.
 *
 * \param udiConfig configuration
 * \param killSsh flag to denote whether or not the udiRoot sshd should be killed
 *     (1 for yes, 0 for no)
 */
int destructUDI(UdiRootConfig *udiConfig, int killSsh) {
    char udiRoot[PATH_MAX];
    char loopMount[PATH_MAX];
    MountList mounts;
    size_t idx = 0;
    int rc = 1; /* assume failure */

    memset(&mounts, 0, sizeof(MountList));
    if (parse_MountList(&mounts) != 0) {
        /*error*/
    }

    snprintf(udiRoot, PATH_MAX, "%s", udiConfig->udiMountPoint);
    udiRoot[PATH_MAX-1] = 0;
    snprintf(loopMount, PATH_MAX, "%s", udiConfig->loopMountPoint);
    loopMount[PATH_MAX-1] = 0;
    for (idx = 0; idx < 10; idx++) {

        if (idx > 0) {
            usleep(300000);
        }
        if (killSsh == 1) {
            killSshd();
        }

        if (unmountTree(&mounts, udiRoot) != 0) {
            continue;
        }
        if (validateUnmounted(udiRoot, 1) != 0) {
            continue;
        }
        if (unmountTree(&mounts, loopMount) != 0) {
            continue;
        }
        if (validateUnmounted(loopMount, 0) != 0) {
            continue;
        }
        rc = 0; /* mark success */
        break;
    }
    free_MountList(&mounts, 0);
    return rc;
}

/**
 * unmountTree
 * Unmount everything under a particular base path.  Uses a MountList assumed
 * to be up-to-date with the current mount state of the process namespace.
 * unmountTree will remove any and all unmounted paths from the MountList.
 * unmountTree will change the sort order of the MountList, and will try
 * to restore it upon success or failure of the unmount operations.
 * unmountTree will try to unmount all paths inclusive and under a given base
 * path.  e.g., if base is "/a", then "/a", "/a/b", and "/a/b/c" will all be
 * unmounted.  These are done in reverse alphabetic order, meaning that
 * "/a/b/c" will be unmounted first, then "/a/b", then "/a".
 * The first error encountered will stop all unmounts.
 *
 * \param mounts pointer to up-to-date MountList
 * \param base basepath to look for for unmounts
 *
 * Returns:
 * 0 of all possible paths were unmounted
 * 1 if some or none were unmounted
 */
int unmountTree(MountList *mounts, const char *base) {
    MountList mountCache;
    size_t baseLen = 0;
    char **ptr = NULL;
    MountListSortOrder origSorted = MOUNT_SORT_FORWARD;
    int rc = 0;

    if (mounts == NULL || base == NULL) return 1;

    memset(&mountCache, 0, sizeof(MountList));
    baseLen = strlen(base);
    if (baseLen == 0) return 1;

    origSorted = mounts->sorted;
    setSort_MountList(mounts, MOUNT_SORT_REVERSE);

    for (ptr = mounts->mountPointList; ptr && *ptr; ptr++) {
        if (strncmp(*ptr, base, baseLen) == 0) {
            rc = umount2(*ptr, UMOUNT_NOFOLLOW|MNT_DETACH);
            if (rc != 0) {
                goto _unmountTree_exit;
            }
            insert_MountList(&mountCache, *ptr);
        }
    }
_unmountTree_exit:
    for (ptr = mountCache.mountPointList; ptr && *ptr; ptr++) {
        remove_MountList(mounts, *ptr);
    }
    free_MountList(&mountCache, 0);
    setSort_MountList(mounts, origSorted);
    return rc;
}

/*! validate that in this namespace the named path is unmounted */
/*! Constructs a fresh MountList and searches for the specified path; if it is
 * not found, return 0 (success), otherwise return 1 (failure), -1 for error
 */
int validateUnmounted(const char *path, int subtree) {
    MountList mounts;
    int rc = 0;
    memset(&mounts, 0, sizeof(MountList));
    if (parse_MountList(&mounts) != 0) {
        goto _validateUnmounted_error;
    }
    if (subtree) {
        if (findstartswith_MountList(&mounts, path) != NULL) {
            rc = 1;
        }
    } else {
        if (find_MountList(&mounts, path) != NULL) {
            rc = 1;
        }
    }
    free_MountList(&mounts, 0);
    return rc;
_validateUnmounted_error:
    free_MountList(&mounts, 0);
    return -1;
}

static char **_shifter_findenv(char ***env, char *var, size_t n, size_t *nElement) {
    char **ptr = NULL;
    char **ret = NULL;
    if (env == NULL || *env == NULL || var == NULL || n == 0) {
        return NULL;
    }
    if (nElement != NULL) {
        *nElement = 0;
    }
    for (ptr = *env; ptr && *ptr; ptr++) {
        if (strncmp(*ptr, var, n) == 0) {
            ret = ptr;
        }
        if (nElement != NULL) {
            (*nElement)++;
        }
    }
    return ret;
}

static int _shifter_unsetenv(char ***env, char *var) {
    size_t namelen = 0;
    size_t envsize = 0;
    char **pptr = NULL;
    if (env == NULL || *env == NULL || var == NULL) {
        return 1;
    }

    namelen = strlen(var);

    /* find the needed environment variable */
    pptr = _shifter_findenv(env, var, namelen, &envsize);

    /* if it is found, remove the entry by shifting the array */
    /* this relies on the env array being NULL terminated */
    /* TODO decide if the original *pptr should be freed */
    if (pptr != NULL) {
        char **nptr = NULL;
        for (nptr = pptr + 1; pptr && *pptr; nptr++, pptr++) {
            *pptr = *nptr;
        }
    }
    return 0;
}

static void _shifter_create_new_env_variable(char ***env, char *var)
{
    char** ptr;
    char** new_env = shifter_copyenv(*env, 1);
    for(ptr=new_env; *ptr!=NULL; ++ptr)
    {}
    *ptr = strdup(var);
    ++ptr;
    *ptr = NULL;
    *env = new_env;
}

static int _shifter_putenv(char ***env, char *var, int mode) {
    size_t namelen = 0;
    size_t envsize = 0;
    char *ptr = NULL;
    char **pptr = NULL;
    if (env == NULL || *env == NULL || var == NULL) {
        return 1;
    }
    ptr = strchr(var, '=');
    if (ptr == NULL) {
        return 1;
    }
    namelen = ptr - var;
    pptr = _shifter_findenv(env, var, namelen, &envsize);
    if (pptr == NULL)
    {
        _shifter_create_new_env_variable(env, var);
    }
    else
    {
        char *value = strchr(*pptr, '=');
        if (value != NULL) {
            value++;
            if (*value == 0) {
                value = NULL;
            }
        }
        if (mode == 0) {
            /* replace */
            *pptr = strdup(var);
            return 0;
        } else if (mode == 1) {
            /* prepend */
            char *newptr = NULL;
            if (value == NULL) {
                *pptr = strdup(var);
                return 0;
            }

            newptr = alloc_strgenf("%s:%s", var, value);
            *pptr = newptr;
            return 0;
        } else if (mode == 2) {
            /* append */
            char *newptr = NULL;

            if (value == NULL) {
                *pptr = strdup(var);
                return 0;
            }
            newptr = alloc_strgenf("%s:%s", *pptr, (var + namelen + 1));
            *pptr = newptr;
            return 0;
        } else {
            return 1;
        }
    }
    char **tmp = realloc(*env, sizeof(char *) * (envsize + 2));
    if (tmp != NULL) {
        *env = tmp;
    } else {
        return 1;
    }
    tmp[envsize] = strdup(var);
    tmp[envsize+1] = NULL;
    return 0;
}

char **shifter_copyenv(char **source_environ, int reserve) {
    char **outenv = NULL;
    char **ptr = NULL;
    char **wptr = NULL;

    if (source_environ == NULL) {
        return NULL;
    }

    for (ptr = source_environ; *ptr != NULL; ++ptr) {
    }
    outenv = (char **) malloc(sizeof(char*) * ((ptr - source_environ) + reserve + 1));
    ptr = source_environ;
    wptr = outenv;
    for ( ; *ptr != NULL; ptr++) {
        *wptr++ = strdup(*ptr);
    }
    *wptr = NULL;
    return outenv;
}

int shifter_putenv(char ***env, char *var) {
    return _shifter_putenv(env, var, 0);
}

int shifter_appendenv(char ***env, char *var) {
    return _shifter_putenv(env, var, 2);
}

int shifter_prependenv(char ***env, char *var) {
    return _shifter_putenv(env, var, 1);
}

int shifter_unsetenv(char ***env, char *var) {
    return _shifter_unsetenv(env, var);
}

int shifter_setupenv(char ***env, ImageData *image, UdiRootConfig *udiConfig, char* gpuSupportEnv0, char* gpuSupportEnv1, char* gpuSupportEnv2) {
    char **envPtr = NULL;
    if (env == NULL || *env == NULL || image == NULL || udiConfig == NULL) {
        return 1;
    }
    for (envPtr = image->env; envPtr && *envPtr; envPtr++) {
        shifter_putenv(env, *envPtr);
    }
    for (envPtr = udiConfig->siteEnv; envPtr && *envPtr; envPtr++) {
        shifter_putenv(env, *envPtr);
    }
    for (envPtr = udiConfig->siteEnvAppend; envPtr && *envPtr; envPtr++) {
        shifter_appendenv(env, *envPtr);
    }
    for (envPtr = udiConfig->siteEnvPrepend; envPtr && *envPtr; envPtr++) {
        shifter_prependenv(env, *envPtr);
    }
    for (envPtr = udiConfig->siteEnvUnset; envPtr && *envPtr; envPtr++) {
        shifter_unsetenv(env, *envPtr);
    }
    shifter_prependenv(env, gpuSupportEnv0);
    shifter_prependenv(env, gpuSupportEnv1);
    shifter_prependenv(env, gpuSupportEnv2);
    return 0;
}

int _shifter_get_max_capability(unsigned long *_maxCap) {
    unsigned long maxCap = CAP_LAST_CAP;
    unsigned long idxCap = 0;

    if (_maxCap == NULL) {
        return 1;
    }

    /* starting in Linux 3.2 this file will proclaim the "last" capability
     * read it to see if the current kernel has more capabilities than shifter
     * was compiled with */
    if (access("/proc/sys/kernel/cap_last_cap", R_OK) == 0) {
        FILE *fp = fopen("/proc/sys/kernel/cap_last_cap", "r");
        char buffer[1024];
        if (fp == NULL) {
            fprintf(stderr, "FAILED to determine capability max val\n");
            return 1;
        }
        size_t bytes = fread(buffer, sizeof(char), 1024, fp);
        if (bytes > 0 && bytes < 100) {
            unsigned long tmp = strtoul(buffer, NULL, 10);
            if (tmp > CAP_LAST_CAP) {
                maxCap = tmp;
            }
        } else {
            fprintf(stderr, "FAILED to determine capability max val\n");
            fclose(fp);
            return 1;
        }
        fclose(fp);
        *_maxCap = maxCap;
        return 0;
    }

    /* if we couldn't read it from kernel, try to find maximum processively */
    for (idxCap = 0; idxCap < 100; idxCap++) {
        int ret = prctl(PR_CAPBSET_READ, idxCap, 0, 0, 0);
        if (ret < 0) {
            if (idxCap > 0 && errno == EINVAL) {
                /* use idxCap - 1 because idxCap refers to an invalid
                   capability */
                *_maxCap = idxCap - 1;
                return 0;
            }
            return 1;
        }
    }

    return 1;
}


int shifter_set_capability_boundingset_null() {
    unsigned long maxCap = CAP_LAST_CAP;
    unsigned long idx = 0;
    int ret = 0;
    unsigned long possibleMaxCap = 0;

    if (_shifter_get_max_capability(&possibleMaxCap) != 0) {
        fprintf(stderr, "FAILED to determine capability max val\n");
        return 1;
    }

    if (possibleMaxCap > maxCap) {
        maxCap = possibleMaxCap;
    }

    if (maxCap >= 100) {
        fprintf(stderr, "FAILED: max cap seems too high (%lu)\n", maxCap);
        return 1;
    }

    /* calling PR_CAPBSET_DROP for all possible capabilities is intended to
     * prevent any mechanism from allowing processes running within shifter
     * from gaining privileges; in particular if a file has capabilities that
     * it can offer */
    for (idx = 0; idx <= maxCap; idx++) {
        if (prctl(PR_CAPBSET_DROP, idx, 0, 0, 0) != 0) {
            fprintf(stderr, "Failed to drop capability %lu\n", idx);
            ret = 1;
        }
    }
    return ret;
}

char *shifter_realpath(const char *src_path, UdiRootConfig *config) {
    struct stat statData;
    char *currPath = NULL;
    PathList *udiRootBasePath = NULL;
    PathList *searchPath = NULL;
    PathComponent *pathPtr = NULL;

    if (src_path == NULL || config == NULL || config->udiMountPoint == NULL) {
        fprintf(stderr, "shifter_realpath: invalid arguments\n");
        goto _realpath_err;
    }
    udiRootBasePath = pathList_init(config->udiMountPoint);
    if (udiRootBasePath == NULL) {
        fprintf(stderr, "shifter_realpath: failed to build basepath\n");
        goto _realpath_err;
    }
    if (pathList_setRoot(udiRootBasePath, config->udiMountPoint) != 0) {
        fprintf(stderr, "shifter_realpath: failed to set root in basepath\n");
        goto _realpath_err;
    }

    searchPath = pathList_duplicate(udiRootBasePath);
    if (searchPath == NULL) {
        fprintf(stderr, "shifter_realpath: failed to set setup initial searchPath\n");
        goto _realpath_err;
    }
    if (pathList_append(searchPath, src_path) != 0) {
        fprintf(stderr, "shifter_realpath: failed to set append data to searchPath\n");
        goto _realpath_err;
    }

    if (searchPath->relroot == NULL) {
        fprintf(stderr, "shifter_realpath: relroot missing");
        goto _realpath_err;
    }

    pathPtr = searchPath->path;
    while (pathPtr != NULL) {
        if (currPath != NULL) free(currPath);
        currPath = pathList_stringPartial(searchPath, pathPtr);
        if (currPath == NULL) {
            fprintf(stderr, "shifter_realpath: failed to get string of searchPath");
            goto _realpath_err;
        }

        if (lstat(currPath, &statData) != 0) {
            fprintf(stderr, "shifter_realpath: failed to lstat %s\n", currPath);
            goto _realpath_err;
        }
        if (S_ISLNK(statData.st_mode)) {
            char lnkPath[PATH_MAX];
            ssize_t nbytes = readlink(currPath, lnkPath, sizeof(lnkPath));
            if (nbytes < 0 || nbytes >= PATH_MAX) {
                goto _realpath_err;
            }
            lnkPath[nbytes] = '\0';
            pathPtr = pathList_symlinkSubstitute(searchPath, pathPtr, lnkPath);
            if (pathPtr == NULL) {
                fprintf(stderr, "FAILED to substitute symlink\n");
                goto _realpath_err;
            }

            continue;
        }
        pathPtr = pathPtr->child; 
    }
    if (currPath) free(currPath);
    currPath = pathList_string(searchPath);
    pathList_free(searchPath);
    pathList_free(udiRootBasePath);
    return currPath;

_realpath_err:
    if (udiRootBasePath != NULL) {
        pathList_free(udiRootBasePath);
        udiRootBasePath = NULL;
    }
    if (searchPath != NULL) {
        pathList_free(searchPath);
        searchPath = NULL;
    }
    if (currPath != NULL) {
        free(currPath);
    }
    return NULL;
}<|MERGE_RESOLUTION|>--- conflicted
+++ resolved
@@ -1347,7 +1347,6 @@
     udiRoot[PATH_MAX-1] = 0;
 
     if (stat(udiRoot, &statData) != 0) {
-        printf("attempted to stat %s", udiRoot);
         fprintf(stderr, "FAILED to stat udiRoot %s\n", udiRoot);
         return 1;
     }
@@ -1803,16 +1802,6 @@
              * check (i.e., don't remove the check!) */
             container_to_real = to_real + udiMountLen;
 
-<<<<<<< HEAD
-            container_from_real = from_real;
-            if (userRequested != 0) {
-                /* from_real is known to be longer than udiMountLen from
-                 * previous check (i.e., don't remove the check!) */
-                container_from_real = from_real + udiMountLen;
-            }
-
-=======
->>>>>>> 9d053ec7
             if ((ret = _validate_fp(container_from_real, container_to_real, flags)) != 0) {
                 fprintf(stderr, "Invalid mount request, permission denied! "
                         "Cannot mount from %s to %s. Err Code %d\n",
