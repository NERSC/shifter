--- conflicted
+++ resolved
@@ -904,13 +904,7 @@
                   const char *username,
                   int verbose,
                   const char *minNodeSpec,
-<<<<<<< HEAD
-                  UdiRootConfig *udiConfig,
-                  const struct gpu_support_config* gpu_config,
-                  const struct mpi_support_config *mpi_config) {
-=======
                   UdiRootConfig *udiConfig) {
->>>>>>> bbb71a76
     struct stat statData;
     char udiRoot[PATH_MAX];
     char *sshPath = NULL;
@@ -1034,7 +1028,7 @@
         goto _mountImgVfs_unclean;
     }
 
-    if(execute_hook_to_activate_mpi_support(verbose, udiConfig, mpi_config) != 0)
+    if(execute_hook_to_activate_mpi_support(verbose, udiConfig) != 0)
     {
         fprintf(stderr, "activate_mpi_support hook failed\n");
         goto _mountImgVfs_unclean;
