/* Shifter, Copyright (c) 2015, The Regents of the University of California,
## through Lawrence Berkeley National Laboratory (subject to receipt of any
## required approvals from the U.S. Dept. of Energy).  All rights reserved.
##
## Redistribution and use in source and binary forms, with or without
## modification, are permitted provided that the following conditions are met:
##  1. Redistributions of source code must retain the above copyright notice,
##     this list of conditions and the following disclaimer.
##  2. Redistributions in binary form must reproduce the above copyright notice,
##     this list of conditions and the following disclaimer in the documentation
##     and/or other materials provided with the distribution.
##  3. Neither the name of the University of California, Lawrence Berkeley
##     National Laboratory, U.S. Dept. of Energy nor the names of its
##     contributors may be used to endorse or promote products derived from this
##     software without specific prior written permission.
##
## THIS SOFTWARE IS PROVIDED BY THE COPYRIGHT HOLDERS AND CONTRIBUTORS "AS IS"
## AND ANY EXPRESS OR IMPLIED WARRANTIES, INCLUDING, BUT NOT LIMITED TO, THE
## IMPLIED WARRANTIES OF MERCHANTABILITY AND FITNESS FOR A PARTICULAR PURPOSE
## ARE DISCLAIMED. IN NO EVENT SHALL THE COPYRIGHT OWNER OR CONTRIBUTORS BE
## LIABLE FOR ANY DIRECT, INDIRECT, INCIDENTAL, SPECIAL, EXEMPLARY, OR
## CONSEQUENTIAL DAMAGES (INCLUDING, BUT NOT LIMITED TO, PROCUREMENT OF
## SUBSTITUTE GOODS OR SERVICES; LOSS OF USE, DATA, OR PROFITS; OR BUSINESS
## INTERRUPTION) HOWEVER CAUSED AND ON ANY THEORY OF LIABILITY, WHETHER IN
## CONTRACT, STRICT LIABILITY, OR TORT (INCLUDING NEGLIGENCE OR OTHERWISE)
## ARISING IN ANY WAY OUT OF THE USE OF THIS SOFTWARE, EVEN IF ADVISED OF THE
## POSSIBILITY OF SUCH DAMAGE.
##
## You are under no obligation whatsoever to provide any bug fixes, patches, or
## upgrades to the features, functionality or performance of the source code
## ("Enhancements") to anyone; however, if you choose to make your Enhancements
## available either publicly, or directly to Lawrence Berkeley National
## Laboratory, without imposing a separate written license agreement for such
## Enhancements, then you hereby grant the following license: a  non-exclusive,
## royalty-free perpetual license to install, use, modify, prepare derivative
## works, incorporate into other computer software, distribute, and sublicense
## such enhancements or derivative works thereof, in binary and source code
## form.
*/

#ifndef _GNU_SOURCE
#define _GNU_SOURCE
#endif

#include <stdio.h>
#include <stdlib.h>
#include <unistd.h>
#include <string.h>
#include <ctype.h>
#include <stdarg.h>
#include <stdint.h>
#include <linux/limits.h>

#include "utility.h"
#include "shifter_mem.h"


int shifter_parseConfig(const char *filename, char delim, void *obj, int (*assign_fp)(const char *, const char *, void *)) {
    FILE *fp = NULL;
    char *linePtr = NULL;
    char *ptr = NULL;
    size_t lineSize = 0;
    size_t nRead = 0;
    int multiline = 0;

    char *key = NULL;
    char *key_alloc = NULL;
    char *value = NULL;
    char *tValue = NULL;
    int ret = 0;

    if (filename == NULL || obj == NULL || assign_fp == NULL) {
        return 1;
    }

    fp = fopen(filename, "r");
    if (fp == NULL) {
        return 1;
    }
    while (!feof(fp) && !ferror(fp)) {
        char *tmp_value = NULL;
        nRead = getline(&linePtr, &lineSize, fp);
        if (nRead <= 0) break;
        if (linePtr[0] == '#') continue;

        /* get key/value pair */
        if (!multiline) {
            ptr = strchr(linePtr, delim);
            if (ptr == NULL) continue;
            *ptr++ = 0;
            key_alloc = _strdup(linePtr);
            key = shifter_trim(key_alloc);
            if (key == NULL) {
                goto _parseConfig_errCleanup;
            }
            tValue = shifter_trim(ptr);
        } else {
            tValue = shifter_trim(linePtr);
            multiline = 0;
        }
        if (tValue == NULL) {
            goto _parseConfig_errCleanup;
        }

        /* check to see if value extends over multiple lines */
        if (tValue[strlen(tValue) - 1] == '\\') {
            multiline = 1;
            tValue[strlen(tValue) - 1] = 0;
            tValue = shifter_trim(tValue);
        }

        /* merge value and tValue */
        if (value == NULL) {
            value = _strdup(tValue);
        } else {
            if (asprintf(&tmp_value, "%s %s", value, tValue) < 0) {
                goto _parseConfig_errCleanup;
            }
            if (tmp_value == NULL) {
                goto _parseConfig_errCleanup;
            }
            free(value);
            value = tmp_value;
            tmp_value = NULL;
        }
        tValue = NULL;

        /* if value is complete, assign */
        if (multiline == 0) {
            ptr = shifter_trim(value);

            ret = assign_fp(key, ptr, obj);
            if (ret != 0) goto _parseConfig_errCleanup;

            if (value != NULL) {
                free(value);
            }
            if (key_alloc != NULL) {
                free(key_alloc);
            }
            key = NULL;
            key_alloc = NULL;
            value = NULL;
        }
    }
    if (linePtr != NULL) {
        free(linePtr);
        linePtr = NULL;
    }
_parseConfig_errCleanup:
    if (fp != NULL) {
        fclose(fp);
    }
    if (linePtr != NULL) {
        free(linePtr);
    }
    if (value != NULL) {
        free(value);
    }
    if (key_alloc != NULL) {
        free(key_alloc);
    }
    return ret;
}


char *shifter_trim(char *str) {
    char *ptr = str;
    ssize_t len = 0;
    if (str == NULL) return NULL;
    for ( ; isspace(*ptr) && *ptr != 0; ptr++) {
        /* that's it */
    }
    if (*ptr == 0) return ptr;
    len = strlen(ptr) - 1;
    for ( ; isspace(*(ptr + len)) && len > 0; len--) {
        *(ptr + len) = 0;
    }
    return ptr;
}

/**
 * strncpy_StringArray
 * Append a string to the specified string array.  Assumes a relatively small
 * number of items.  Uses a block allocation scheem to expand array.  String
 * is destructively appended at the wptr position.  Pointers are naivly
 * verified to at least make sense.
 *
 * Affect: Space is allocated in array if necessary; then n bytes of string
 * str are appended to end of array.  A NULL terminator is appended to the
 * end of array.  wptr is left pointing to the NULL terminator for the next
 * append.
 *
 * Parameters:
 * str:  input string
 * n  :  bytes to copy
 * wptr: pointer to write position; value may be changed upon array
 *       reallocation, or successful append.  Left pointing to NULL terminator.
 * array: pointer to base of String Array. value may be updated upon
 *       reallocation
 * capacity: pointer to array capacity; updated upon reallocation
 * allocationBlock: number of elements to add per reallocation event, must be
 *       greater than 0.
 *
 * Returns: 0 upon success, 1 upon failure
 */
int strncpy_StringArray(const char *str, size_t n, char ***wptr,
        char ***array, size_t *capacity, size_t allocationBlock) {

    size_t count = 0;
    if (str == NULL || wptr == NULL || array == NULL
            || capacity == NULL || allocationBlock == 0 ||
            *wptr < *array || *wptr - *capacity > *array) {
        fprintf(stderr, "ERROR: invalid input to strncpy_StringArray\n");
        return 1;
    }
    if (n == SIZE_MAX) {
        fprintf(stderr, "ERROR: input string is too big, would not be able to "
                "append terminator\n");
        return 1;
    }

    /* allocate more space at a time */
    count = *wptr - *array;
    while (*capacity - count < 2) {
        size_t new_capacity = *capacity + allocationBlock;
        *array = _realloc(*array, sizeof(char *) * new_capacity);
        *wptr = *array + count;
        *capacity += allocationBlock;
    }

    /* append string to array, add ternminated NULL */
    **wptr = _malloc(sizeof(char) * (n + 1));
    memcpy(**wptr, str, n);
    (**wptr)[n] = 0;
    (*wptr)++;
    **wptr = NULL;
    return 0;
}

/**
 * alloc_strcatf appends to an existing string (or creates a new one) based on
 * user-supplied format in printf style.  The current capacity and length of
 * the string are used to determine where to write in the string and when to
 * allocate.  An eager-allocation strategy is used where the string capacity is
 * doubled at each reallocation.  This is done to improve performance of
 * repeated calls
 * Parameters:
 *      string - pointer to string to be extended, can be NULL
 *      currLen - pointer to integer representing current limit of used portion
 *                of string
 *      capacity - pointer to integer representing current capacity of string
 *      format - printf style formatting string
 *      ...    - variadic arguments for printf
 *
 * The dereferenced value of currLen is modified upon successful concatenation
 * of string.
 * The dereferenced value of capacity is modified upon successful reallocation
 * of string.
 *
 * Returns pointer to string, possibly realloc'd.  Caller should treat this
 * function like realloc (test output for NULL before assigning).
 * Returns NULL upon vsnprintf error or failure to realloc.
 */
char *alloc_strcatf(char *string, size_t *currLen, size_t *capacity, const char *format, ...) {
    int status = 0;
    int n = 0;

    if (currLen == 0 || capacity == 0 || format == NULL) {
        return NULL;
    }
    if (*currLen > *capacity) {
        return NULL;
    }

    if (string == NULL || *capacity == 0) {
        string = _malloc(sizeof(char) * 128);
        *capacity = 128;
    }

    while (1) {
        char *wptr = string + *currLen;
        va_list ap;

        va_start(ap, format);
        n = vsnprintf(wptr, *capacity - (*currLen), format, ap);
        va_end(ap);

        if (n < 0) {
            /* error, break */
            status = 1;
            break;
        } else if ((size_t) n >= (*capacity - *currLen)) {
            /* if vsnprintf returns larger than allowed buffer, need more space
             * allocating eagerly to reduce cost for successive strcatf
             * operations */
            size_t newCapacity = *capacity * 2 + 1;
            if (newCapacity < (size_t) (n + 1)) {
                newCapacity = (size_t) (n + 1);
            }

<<<<<<< HEAD
            string = _realloc(string, sizeof(char) * newCapacity);
=======
            tmp = (char *) realloc(string, sizeof(char) * newCapacity);
            if (tmp == NULL) {
                status = 2;
                break;
            }
            string = tmp;
>>>>>>> 65f57294
            *capacity = newCapacity;
        } else {
            /* success */
            status = 0;
            *currLen += n;
            break;
        }
    }
    if (status == 0) {
        return string;
    }
    return NULL;
}

/**
 * alloc_strgenf allocates and appopriately-sized buffer and populates it with
 * user-supplied format in printf style.
 * Parameters:
 *      format - printf style formatting string
 *      ...    - variadic arguments for printf
 *
 *
 * Returns pointer to string.
 * Returns NULL upon vsnprintf error or failure to realloc.
 */
char *alloc_strgenf(const char *format, ...) {
    char *string = NULL;
    int capacity = 0;
    int status = 0;
    int n = 0;

    if (format == NULL) {
        return NULL;
    }

    string = _malloc(sizeof(char) * 128);
    capacity = 128;

    while (1) {
        va_list ap;

        va_start(ap, format);
        n = vsnprintf(string, capacity, format, ap);
        va_end(ap);

        if (n < 0) {
            /* error, break */
            status = 1;
            break;
        } else if (n >= capacity) {
            /* if vsnprintf returns larger than allowed buffer, need more space
             * allocating eagerly to reduce cost for successive strcatf
             * operations */
            size_t newCapacity = n + 1;
            string = _realloc(string, sizeof(char) * newCapacity);
            capacity = newCapacity;
        } else {
            /* success */
            status = 0;
            break;
        }
    }
    if (status == 0) {
        return string;
    }
    if (string != NULL) {
        free(string);
        string = NULL;
    }
    return NULL;
}

/**
 * userInputPathFilter screens out certain characters from user-provided strings

 * Parameters:
 *      input - the user provided string
 *      allowSlash - flag to allow a '/' in the string (1 for yes, 0 for no)
 *
 *
 * Returns pointer to newly allocated string.
 * Returns NULL if input is NULL or there is a memory allocation error
 */
char *userInputPathFilter(const char *input, int allowSlash) {
    ssize_t len = 0;
    char *ret = NULL;
    const char *rptr = NULL;
    char *wptr = NULL;
    if (input == NULL) return NULL;

    len = strlen(input) + 1;
    ret = _malloc(sizeof(char) * len);
    if (ret == NULL) return NULL;

    rptr = input;
    wptr = ret;
    while (wptr - ret < len && *rptr != 0) {
        if (isalnum(*rptr) || *rptr == '_' || *rptr == ':' || *rptr == '.' || *rptr == '+' || *rptr == '-') {
            *wptr++ = *rptr;
        }
        if (allowSlash && *rptr == '/') {
            *wptr++ = *rptr;
        }
        rptr++;
    }
    *wptr = 0;
    return ret;
}

char *cleanPath(const char *path) {
    if (!path) return NULL;
    ssize_t len = strlen(path) + 1;

    char *ret = _malloc(sizeof(char) * len);
    memset(ret, 0, sizeof(char) * len);

    char *wPtr = ret;
    const char *rPtr = path;
    char lastWrite = 0;

    while (rPtr && *rPtr && (wPtr - ret) < len) {
        /* prevent repeated '/' */
        if (*rPtr == '/' && lastWrite == '/') {
            rPtr++;
            continue;
        }

        *wPtr = *rPtr;
        lastWrite = *wPtr;
        wPtr++;
        rPtr++;
    }

    /* remove trailing '/' if path is longer than '/' */
    if (wPtr - ret > 1 && *(wPtr - 1) == '/') {
        *(wPtr - 1) = 0;
    }

    /* terminate string */
    *wPtr = 0;

    return ret;
}

int pathcmp(const char *a, const char *b) {
    if (a && !b) return 1;
    if (!a && b) return -1;
    if (!a && !b) return 0;

    char *myA = cleanPath(a);
    char *myB = cleanPath(b);
    int ret = strcmp(myA, myB);
    free(myA);
    free(myB);
    return ret;
}

int is_json_array(const char *value) {
    if (value[0] == '[' && value[1] == 'u' && value[2] == '\'') {
        return 1;
    } else {
        return 0;
    }
}

/**
 * split_json_array - utility function to parse a JSON array and split it
 * into an array of strings.  It will allocate the array but destroys the
 * source string.
 *
 * The values in the array should be comma-separated quoted strings.
 */
char **split_json_array(const char *value) {
    const char *ptr = NULL;
    int count = 0;
    int in = 0;
    char **array = NULL;
    int i;
    int vlen = strlen(value);
    const char *start;
    int length;

    if (!is_json_array(value)) {
        return NULL;
    }

    ptr = value;
    in = 0;
    count = 0;
    ptr++; /* Get past the [ */
    for (i = 2; i < vlen; i++, ptr++) {
        if (*ptr != '\'') {
            continue;
        }
        if (in) {
            count++;
            in = 0;
        } else {
            in = 1;
        }
    }

    /* Confirm we aren't in the middle of a string */
    if (in) {
        fprintf(stderr, "Malformed JSON\n");
        return NULL;
    }

    /* Confirm that the last character was a ] */
    if (*ptr != ']') {
        fprintf(stderr, "Malformed JSON\n");
        return NULL;
    }
    count++;

    array = (char **) malloc(sizeof(char *) * count);
    if (array == NULL) {
        fprintf(stderr, "Allocation failed.\n");
        return NULL;
    }
    ptr = value;
    count = 0;
    in = 0;
    ptr++; /* Get past the [ */
    length = 0;
    for (i = 2; i < vlen; i++, ptr++) {
        if (*ptr != '\''){
            length++;
            continue;
        }
        if (in) {
            in = 0;
            /* Terminate the string */
            array[count] = strndup(start, length);
            if (array[count] == NULL) {
                fprintf(stderr, "Memory allocation failed\n");
                abort();
            }
            count++;
        } else {
            in = 1;
            start = ptr;
            /* Get past the quote */
            start++;
            length = 0;
        }
    }
    /* Terminate the char array */
    array[count] = NULL;
    i = 0;
    ptr = array[0];
    while (array[i] != NULL) {
        i++;
    }
    return array;
}

/*
 * count return the number of elements including the
 * NULL termination.
 */
int _count_args(char **args) {
    int i = 0;
    if (args == NULL) {
        return 0;
    }
    while (args[i] != NULL) {
        i++;
    }
    i++;
    return i;
}

/*
 * This function merges two character arrays together.
 * It allocates the new array but reuses the strings
 * from the source arrays.
 * Aborts on errors.
 */
char **merge_args(char **args1, char **args2) {
    int nArgs = 0;
    int s_index, d_index;
    char **newargs;
    nArgs = _count_args(args1) + _count_args(args2) - 1;
    newargs = (char **) malloc(sizeof(char *) * nArgs);
    if (newargs == NULL) {
        fprintf(stderr, "memory allocation failed\n");
        exit(1);
    }
    d_index = 0;
    s_index = 0;
    while(args1[s_index] != NULL) {
        newargs[d_index] = args1[s_index];
        s_index++;
        d_index++;
    }
    s_index = 0;
    while(args2[s_index] != NULL) {
        newargs[d_index] = args2[s_index];
        s_index++;
        d_index++;
    }
    newargs[d_index] = NULL;
    return  newargs;
}

/*
 * Convert a simple character string into a
 * character array with one entry.
 * Aborts on errors.
 */
char **make_char_array(const char *value) {
    char **arr;
    arr = (char **) malloc(sizeof(char *) * 2);
    if (!arr){
        fprintf(stderr, "Allocation error.");
        abort();
    }
    arr[0] = strdup(value);
    if (!arr[0]) {
        fprintf(stderr, "Allocation error.");
        abort();
    }
    arr[1] = NULL;
    return arr;
}<|MERGE_RESOLUTION|>--- conflicted
+++ resolved
@@ -299,16 +299,7 @@
                 newCapacity = (size_t) (n + 1);
             }
 
-<<<<<<< HEAD
             string = _realloc(string, sizeof(char) * newCapacity);
-=======
-            tmp = (char *) realloc(string, sizeof(char) * newCapacity);
-            if (tmp == NULL) {
-                status = 2;
-                break;
-            }
-            string = tmp;
->>>>>>> 65f57294
             *capacity = newCapacity;
         } else {
             /* success */
