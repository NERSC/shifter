/* Shifter, Copyright (c) 2015, The Regents of the University of California,
## through Lawrence Berkeley National Laboratory (subject to receipt of any
## required approvals from the U.S. Dept. of Energy).  All rights reserved.
##
## Redistribution and use in source and binary forms, with or without
## modification, are permitted provided that the following conditions are met:
##  1. Redistributions of source code must retain the above copyright notice,
##     this list of conditions and the following disclaimer.
##  2. Redistributions in binary form must reproduce the above copyright notice,
##     this list of conditions and the following disclaimer in the documentation
##     and/or other materials provided with the distribution.
##  3. Neither the name of the University of California, Lawrence Berkeley
##     National Laboratory, U.S. Dept. of Energy nor the names of its
##     contributors may be used to endorse or promote products derived from this
##     software without specific prior written permission.
##
## THIS SOFTWARE IS PROVIDED BY THE COPYRIGHT HOLDERS AND CONTRIBUTORS "AS IS"
## AND ANY EXPRESS OR IMPLIED WARRANTIES, INCLUDING, BUT NOT LIMITED TO, THE
## IMPLIED WARRANTIES OF MERCHANTABILITY AND FITNESS FOR A PARTICULAR PURPOSE
## ARE DISCLAIMED. IN NO EVENT SHALL THE COPYRIGHT OWNER OR CONTRIBUTORS BE
## LIABLE FOR ANY DIRECT, INDIRECT, INCIDENTAL, SPECIAL, EXEMPLARY, OR
## CONSEQUENTIAL DAMAGES (INCLUDING, BUT NOT LIMITED TO, PROCUREMENT OF
## SUBSTITUTE GOODS OR SERVICES; LOSS OF USE, DATA, OR PROFITS; OR BUSINESS
## INTERRUPTION) HOWEVER CAUSED AND ON ANY THEORY OF LIABILITY, WHETHER IN
## CONTRACT, STRICT LIABILITY, OR TORT (INCLUDING NEGLIGENCE OR OTHERWISE)
## ARISING IN ANY WAY OUT OF THE USE OF THIS SOFTWARE, EVEN IF ADVISED OF THE
## POSSIBILITY OF SUCH DAMAGE.
##
## You are under no obligation whatsoever to provide any bug fixes, patches, or
## upgrades to the features, functionality or performance of the source code
## ("Enhancements") to anyone; however, if you choose to make your Enhancements
## available either publicly, or directly to Lawrence Berkeley National
## Laboratory, without imposing a separate written license agreement for such
## Enhancements, then you hereby grant the following license: a  non-exclusive,
## royalty-free perpetual license to install, use, modify, prepare derivative
## works, incorporate into other computer software, distribute, and sublicense
## such enhancements or derivative works thereof, in binary and source code
## form.
*/

#ifndef _GNU_SOURCE
#define _GNU_SOURCE
#endif
#include <stdio.h>
#include <stdlib.h>
#include <unistd.h>
#include <string.h>
#include <limits.h>
#include <ctype.h>

#include <sys/types.h>
#include <sys/stat.h>

#include "ImageData.h"
#include "UdiRootConfig.h"
#include "utility.h"
#include "shifter_mem.h"

#define ENV_ALLOC_SIZE 512
#define VOL_ALLOC_SIZE 256

static const char *allowedImageTypes[] = {
    "docker",
    "custom",
    "id",
    "local",
    NULL
};

uid_t * _convert_to_list(const char *text);
int _ImageData_assign(const char *key, const char *value, void *t_imageData);
char *_ImageData_filterString(const char *input, int allowSlash);

/*! Contact image gateway to lookup mapping between tag/type and identifier */
/*!
 * Contact the image gateway to lookup the detailed image identifier for the
 * requested image tag.  It is legal to lookup an identifier mislabeled as a
 * tag.  This provides a deterministic and trusted path for always getting a
 * valid identifier.  If imageType is "id", then imageTag is assumed to already
 * be an identifier and no lookup will occur, a copy of imageTag will be
 * returned.
 *
 * \param imageType the image type, any string the gateway might understand,
 *      special values include "local" and "id".  If either of the special
 *      values, then a copy of the imageTag is returned.  Any other value will
 *      cause a gateway lookup to occur.
 * \param imageTag user understandable "name" for an image. In the case of
 *      imageType == "local", then imageTag is understood to be a path.  In the
 *      case of imageType == "id", then imageTag is understood to be an already
 *      looked-up identifier.  In other cases, imageTag is provided to the
 *      gateway as the key lookup.
 * \param verbose level of output (1 for much, 0 for terse)
 * \param config UDI configuration object
 *
 * \returns An allocated string referring to the successfully looked-up image
 *      identifier.  NULL if nothing found.
 */
char *lookup_ImageIdentifier(
        const char *imageType,
        const char *imageTag,
        int verbose,
        UdiRootConfig *config)
{
    char lookupCmd[PATH_MAX];
    FILE *pp = NULL;
    int status = 0;
    char *lineBuffer = NULL;
    char *identifier = NULL;
    char *ptr = NULL;
    size_t lineBuffer_size = 0;
    size_t nread = 0;

    if (imageType == NULL || imageTag == NULL || config == NULL) return NULL;
    if (strlen(imageType) == 0 || strlen(imageTag) == 0) return NULL;

    if (strcmp(imageType, "id") == 0 || strcmp(imageType, "local") == 0) {
        return _strdup(imageTag);
    }

    snprintf(lookupCmd, PATH_MAX, "%s/bin/shifterimg lookup %s:%s",
            config->udiRootPath, imageType, imageTag);

    pp = popen(lookupCmd, "r");
    while (!feof(pp) && !ferror(pp)) {
        nread = getline(&lineBuffer, &lineBuffer_size, pp);
        if (nread == 0 || feof(pp) || ferror(pp)) break;
        lineBuffer[nread] = 0;
        ptr = shifter_trim(lineBuffer);
        if (ptr == NULL) {
            goto _lookupImageIdentifier_error;
        }

        if (strncmp(ptr, "ENV:", 4) == 0) {
            ptr += 4;
            ptr = shifter_trim(ptr);
            if (ptr == NULL) {
                goto _lookupImageIdentifier_error;
            }
        } else if (strncmp(ptr, "ENTRY:", 6) == 0) {
            ptr += 6;
            ptr = shifter_trim(ptr);
            if (ptr == NULL) {
                goto _lookupImageIdentifier_error;
            }
        } else if (identifier == NULL && strchr(ptr, ':') == NULL) {
            /* this is the image id */
            identifier = _strdup(ptr);
            break;
        }
    }
    status = pclose(pp);
    pp = NULL;
    if (WEXITSTATUS(status) != 0) {
        goto _lookupImageIdentifier_error;
    }
    if (lineBuffer != NULL) {
        free(lineBuffer);
        lineBuffer = NULL;
    }
    return identifier;
_lookupImageIdentifier_error:
    if (pp != NULL) {
        pclose(pp);
    }
    if (lineBuffer != NULL) {
        free(lineBuffer);
    }
    if (identifier != NULL) {
        free(identifier);
    }
    return NULL;
}

int parse_ImageData(char *type, char *identifier, UdiRootConfig *config, ImageData *image) {
    char *fname = NULL;
    size_t fname_len = 0;
    const char *extension = NULL;
    int ret = 0;

    if (identifier == NULL || config == NULL || image == NULL) {
        return 1;
    }

    if (type != NULL && strcmp(type, "local") == 0) {
        image->identifier = _strdup(identifier);
        image->filename = _strdup(identifier);
        image->format = FORMAT_VFS;
        image->entryPoint = NULL;
        image->cmd = NULL;
        image->uids = NULL;
        image->gids = NULL;
        return 0;
    }

    fname_len = strlen(config->imageBasePath) + strlen(identifier) + 7;
    fname = (char *) _malloc(sizeof(char) * fname_len);
    snprintf(fname, fname_len, "%s/%s.meta", config->imageBasePath, identifier);

    ret = shifter_parseConfig(fname, ':', image, _ImageData_assign);
    free(fname);

    if (ret != 0) {
        return ret;
    }

    switch (image->format) {
        case FORMAT_VFS:
            extension = "";
            image->useLoopMount = 0;
            break;
        case FORMAT_EXT4:
            extension = "ext4";
            image->useLoopMount = 1;
            break;
        case FORMAT_SQUASHFS:
            extension = "squashfs";
            image->useLoopMount = 1;
            break;
        case FORMAT_CRAMFS:
            extension = "cramfs";
            image->useLoopMount = 1;
            break;
        case FORMAT_XFS:
            extension = "xfs";
            image->useLoopMount = 1;
            break;
        case FORMAT_INVALID:
            extension = "invalid";
            image->useLoopMount = 0;
            break;
    };

    fname_len = strlen(config->imageBasePath) + strlen(identifier) + strlen(extension) + 3;
    image->filename = (char *) _malloc(sizeof(char)*fname_len);
    snprintf(image->filename, fname_len, "%s/%s.%s", config->imageBasePath, identifier, extension);

    image->identifier = _strdup(identifier);

    return 0;
}

void free_ImageData(ImageData *image, int freeStruct) {
    if (image == NULL) return;

    if (image->env != NULL) {
        char **envPtr = NULL;
        for (envPtr = image->env ; *envPtr != NULL; envPtr++) {
            free(*envPtr);
        }
        free(image->env);
    }
    if (image->filename != NULL) {
        free(image->filename);
    }
    if (image->entryPoint != NULL) {
        char **epPtr = NULL;
        for (epPtr = image->env ; *epPtr != NULL; epPtr++) {
            free(*epPtr);
        }
        free(image->entryPoint);
    }
    if (image->volume != NULL) {
        char **volPtr = NULL;
        for (volPtr = image->volume; *volPtr != NULL; volPtr++) {
            free(*volPtr);
        }
        free(image->volume);
    }
    if (image->identifier != NULL) {
        free(image->identifier);
    }
    if (image->tag != NULL) {
        free(image->tag);
    }
    if (image->type != NULL) {
        free(image->type);
    }
    if (freeStruct == 1) {
        free(image);
    }
}

/** fprint_ImageData
 *  Displays formatted output of the image data structure.
 *  Returns number of bytes written to fp.
 *
 *  Parameters:
 *  fp - pointer to file buffer
 *  image - pointer to ImageData
 *
 *  Error conditions: if fp is NULL or in error at beginning of execution,
 *  returns 0.
 */
size_t fprint_ImageData(FILE *fp, ImageData *image) {
    const char *cptr = NULL;
    char **tptr = NULL;
    size_t nWrite = 0;

    if (fp == NULL) return 0;

    nWrite += fprintf(fp, "***** ImageData *****\n");
    if (image == NULL) {
        nWrite += fprintf(fp, "Null Image - Nothing to Display\n");
        return nWrite;
    }

    switch(image->format) {
        case FORMAT_VFS: cptr = "VFS"; break;
        case FORMAT_EXT4: cptr = "EXT4"; break;
        case FORMAT_SQUASHFS: cptr = "SQUASHFS"; break;
        case FORMAT_CRAMFS: cptr = "CRAMFS"; break;
        case FORMAT_XFS: cptr = "XFS"; break;
        case FORMAT_INVALID: cptr = "INVALID"; break;
    }
    nWrite += fprintf(fp, "Image Format: %s\n", cptr);
    nWrite += fprintf(fp, "Filename: %s\n", (image->filename ? image->filename : ""));
    nWrite += fprintf(fp, "Image Env: %lu defined variables\n", image->env_size);
    for (tptr = image->env; tptr && *tptr; tptr++) {
        nWrite += fprintf(fp, "    %s\n", *tptr);
    }
    nWrite += fprintf(fp, "Image EntryPoint:\n");
    for (tptr = image->entryPoint; tptr && *tptr; tptr++) {
        nWrite += fprintf(fp, "    %s\n", *tptr);
    }
    nWrite += fprintf(fp, "Volume Mounts: %lu mount points\n", image->volume_size);
    for (tptr = image->volume; tptr && *tptr; tptr++) {
        nWrite += fprintf(fp, "    %s\n", *tptr);
    }
    nWrite += fprintf(fp, "***** END ImageData *****\n");
    return nWrite;
}


/**
 * _ImageData_assign - utility function to write data into ImageData structure when
 * parsing configuration file.
 *
 * Parameters:
 * key - identifier from configuration file
 * value - value from configuration file
 * t_image - anonymous pointer which *should* point to an ImageData structure
 *
 * Returns:
 * 0 if value successfully set or appended
 * 1 if invalid input
 * 2 invalid key
 */
int _ImageData_assign(const char *key, const char *value, void *t_image) {
    ImageData *image = (ImageData *) t_image;

    if (image == NULL || key == NULL || value == NULL) {
        return 1;
    }

    if (strcmp(key, "FORMAT") == 0) {
        if (strcmp(value, "VFS") == 0) {
            image->format = FORMAT_VFS;
        } else if (strcmp(value, "ext4") == 0) {
            image->format = FORMAT_EXT4;
        } else if (strcmp(value, "squashfs") == 0) {
            image->format = FORMAT_SQUASHFS;
        } else if (strcmp(value, "cramfs") == 0) {
            image->format = FORMAT_CRAMFS;
        } else if (strcmp(value, "xfs") == 0) {
            image->format = FORMAT_XFS;
        } else {
            image->format = FORMAT_INVALID;
        }
    } else if (strcmp(key, "ENV") == 0) {
        char **tmp = image->env + image->env_size;
        strncpy_StringArray(value, strlen(value), &tmp, &(image->env), &(image->env_capacity), ENV_ALLOC_SIZE);
        image->env_size++;

    } else if (strcmp(key, "ENTRY") == 0) {
<<<<<<< HEAD
        image->entryPoint = _strdup(value);
=======
        if (is_json_array(value)) {
            char *tmp = strdup(value);
            image->entryPoint = split_json_array(tmp);
            free(tmp);
        } else {
            image->entryPoint = make_char_array(value);
        }
>>>>>>> 65f57294
        if (image->entryPoint == NULL) {
            return 1;
        }
    } else if (strcmp(key, "CMD") == 0) {
        if (is_json_array(value)){
            /* tokenize json array */
            char *tmp = strdup(value);
            image->cmd = split_json_array(tmp);
            free(tmp);
        } else {
            image->cmd = make_char_array(value);
        }
        if (image->cmd == NULL) {
            return 1;
        }
    } else if (strcmp(key, "WORKDIR") == 0) {
        image->workdir = _strdup(value);
        if (image->workdir == NULL) {
            return 1;
        }
    } else if (strcmp(key, "USERACL") == 0) {
        image->uids = _convert_to_list(value);
    } else if (strcmp(key, "GROUPACL") == 0) {
        image->gids = _convert_to_list(value);
    } else if (strcmp(key, "VOLUME") == 0) {
        char **tmp = image->volume + image->volume_size;
        char *tvalue = _ImageData_filterString(value, 1);
        strncpy_StringArray(tvalue, strlen(tvalue), &tmp, &(image->volume), &(image->volume_capacity), VOL_ALLOC_SIZE);
        image->volume_size++;
        free(tvalue);
    } else {
        printf("WARNING: Couldn't understand key: %s\n", key);
    }
    return 0;
}

<<<<<<< HEAD
uid_t * _convert_to_list(const char *text){
    uid_t *ids = NULL;
    size_t id_capacity = 0;
    size_t id_count = 0;
    char *ptr = NULL;
    char *buffer = NULL;
    char *search = NULL;
    char *svPtr = NULL;

    if (!text || text[0] == '\0') {
        return NULL;
    }

    buffer = _strdup(text);
    search = buffer;
    svPtr = NULL;
    while ((ptr = strtok_r(search, ",", &svPtr)) != NULL) {
        search = NULL;
        if (id_count + 2 < id_capacity) {
            size_t alloc_size = sizeof(uid_t) * (id_count + 2) * 2;
            ids = _realloc(ids, alloc_size);
            id_capacity = (id_count + 2) * 2;
        }
        ids[id_count++] = atoi(ptr);
    }

    /* terminate with a -1 */
    ids[id_count] = -1;
    free(buffer);
=======
uid_t * _Convert_to_list(const char *text){
    uid_t *ids = NULL;
    const char *ptr;
    int count;
    int i;

    if (text[0] == '\0'){
        return NULL;
    }

    /* Figure out the number of elements */
    for (ptr = text, count = 0; ptr != NULL; count++) {
        ptr = strstr(ptr, ",");
        if (ptr != NULL) {
            ptr++;
        }
    }

    /* Alloc an array */
    ids = malloc(sizeof(uid_t) * (count + 1));
    if (ids == NULL) {
        fprintf(stderr, "ERROR: Alloc failed for ids\n");
        return NULL;
    }

    /* Populate with the uid/gid */
    for (ptr = text, i = 0; i < count; i++) {
        ids[i] = atol(ptr);
        ptr = strstr(ptr, ",");
        if (ptr != NULL) {
            ptr++;
        }
    }

    /* Terminate with a -1 */
    ids[count] = -1;
>>>>>>> 65f57294
    return ids;
}

char *_ImageData_filterString(const char *input, int allowSlash) {
    ssize_t len = 0;
    char *ret = NULL;
    const char *rptr = NULL;
    char *wptr = NULL;
    if (input == NULL) return NULL;

    len = strlen(input) + 1;
    ret = (char *) _malloc(sizeof(char) * len);

    rptr = input;
    wptr = ret;
    while (wptr - ret < len && *rptr != 0) {
        if (isalnum(*rptr) || *rptr == '_' || *rptr == ':' || *rptr == '.' || *rptr == '+' || *rptr == '-') {
            *wptr++ = *rptr;
        }
        if (allowSlash && *rptr == '/') {
            *wptr++ = *rptr;
        }
        rptr++;
    }
    *wptr = 0;
    return ret;
}

char *imageDesc_filterString(const char *input, const char *type) {
    int allowSlash = 0;
    if (type != NULL &&
        (strcmp(type, "local") == 0 || strcmp(type, "docker") == 0)) {

        allowSlash = 1;
    }
    return _ImageData_filterString(input, allowSlash);
}

int parse_ImageDescriptor(char *userinput, char **imageType, char **imageTag, UdiRootConfig *udiConfig) {
    int foundType = 0;
    char *type = NULL;
    char *tag = NULL;
    char *tmp = NULL;
    char *ptr = NULL;
    const char **ref = allowedImageTypes;

    if (imageType == NULL || imageTag == NULL ||
        userinput == NULL || strlen(userinput) == 0 ||
        udiConfig == NULL) {

        fprintf(stderr, "ERROR: NULL input when attempting to parse "
                "image descriptor\n");
        goto _error;
    }

    ptr = strchr(userinput, ':');
    if (ptr != NULL) {
        /* ptr might be an image type, or it might just be part of the tag */
        *ptr = 0;
        tmp = imageDesc_filterString(userinput, NULL);
        if (tmp == NULL) {
            fprintf(stderr, "ERROR: Failed to allocate filtered input string "
                    "when attempting to parse image descriptor.\n");
            goto _error;
        }

        /* check to see if it is in the approved list of types */
        for (ref = allowedImageTypes; ref && *ref; ref++) {
            if (strcmp(*ref, tmp) == 0) {
                foundType = 1;
                break;
            }
        }

        if (foundType) {
            type = _strdup(tmp);
            if (type == NULL) {
                fprintf(stderr, "ERROR: failed to copy type string (out of "
                        "mem?) when attempting to parse image descriptor.\n");
                goto _error;
            }
            *ptr = ':';
            ptr++;
        } else {
            *ptr = ':';
        }

        free(tmp);
        tmp = NULL;
    }

    /* if no type is found, then the whole userinput string must be the image
     * descriptor, so assume default image type from udiRoot.conf */
    if (!foundType && udiConfig->defaultImageType != NULL) {
        type = _strdup(udiConfig->defaultImageType);
        if (type == NULL) {
            fprintf(stderr, "ERROR: failed to copy type string (out of mem?) "
                    "when attempting to parse image descriptor.\n");
            goto _error;
        }
        ptr = userinput;
    }

    /* validate type */
    if (type == NULL || strlen(type) == 0) {
        fprintf(stderr, "FAILED to determine image type.  Either specify image "
                "type or set defaultImageType in udiRoot.conf\n");
        goto _error;
    }
    foundType = 0;
    for (ref = allowedImageTypes; ref && *ref; ref++) {
        if (strcmp(*ref, type) == 0) {
            foundType = 1;
            break;
        }
    }
    if (foundType == 0) {
        fprintf(stderr, "ERROR: requested image type %s is invalid.  Please "
                "check formatting or set defaultImageType in udiRoot.conf "
                "correctly\n", type);
        goto _error;
    }

    tag = imageDesc_filterString(ptr, type);
    if (tag == NULL || strlen(tag) == 0) {
        fprintf(stderr, "FAILED To filter or copy image descriptor when "
                "attempting to parse.  Out of memory or invalid input.\n");
        goto _error;
    }

    *imageType = type;
    *imageTag = tag;
    return 0;

_error:
    if (tmp != NULL) {
        free(tmp);
        tmp = NULL;
    }
    if (type != NULL) {
        free(type);
        type = NULL;
    }
    if (tag != NULL) {
        free(tag);
        tag = NULL;
    }
    return -1;
}

int check_image_permissions(uid_t actualUid, gid_t actualGid, gid_t *aux_gids,
                            int naux_gids, ImageData *imageData)
{
    uid_t *tuid;
    gid_t *tgid;
    int idx = 0;

    if (imageData->uids == NULL && imageData->gids == NULL) {
        return 1;
    }

    for (tuid = imageData->uids; tuid != NULL && *tuid != -1; tuid++) {
        if (*tuid == actualUid) return 1;
    }
    for (tgid = imageData->gids; tgid != NULL && *tgid != -1; tgid++) {
        if (*tgid == actualGid) return 1;
        for (idx = 0; idx < naux_gids; idx++) {
            if (*tgid == aux_gids[idx]) return 1;
        }
    }
    return 0;
}<|MERGE_RESOLUTION|>--- conflicted
+++ resolved
@@ -372,9 +372,6 @@
         image->env_size++;
 
     } else if (strcmp(key, "ENTRY") == 0) {
-<<<<<<< HEAD
-        image->entryPoint = _strdup(value);
-=======
         if (is_json_array(value)) {
             char *tmp = strdup(value);
             image->entryPoint = split_json_array(tmp);
@@ -382,7 +379,6 @@
         } else {
             image->entryPoint = make_char_array(value);
         }
->>>>>>> 65f57294
         if (image->entryPoint == NULL) {
             return 1;
         }
@@ -419,7 +415,6 @@
     return 0;
 }
 
-<<<<<<< HEAD
 uid_t * _convert_to_list(const char *text){
     uid_t *ids = NULL;
     size_t id_capacity = 0;
@@ -449,44 +444,6 @@
     /* terminate with a -1 */
     ids[id_count] = -1;
     free(buffer);
-=======
-uid_t * _Convert_to_list(const char *text){
-    uid_t *ids = NULL;
-    const char *ptr;
-    int count;
-    int i;
-
-    if (text[0] == '\0'){
-        return NULL;
-    }
-
-    /* Figure out the number of elements */
-    for (ptr = text, count = 0; ptr != NULL; count++) {
-        ptr = strstr(ptr, ",");
-        if (ptr != NULL) {
-            ptr++;
-        }
-    }
-
-    /* Alloc an array */
-    ids = malloc(sizeof(uid_t) * (count + 1));
-    if (ids == NULL) {
-        fprintf(stderr, "ERROR: Alloc failed for ids\n");
-        return NULL;
-    }
-
-    /* Populate with the uid/gid */
-    for (ptr = text, i = 0; i < count; i++) {
-        ids[i] = atol(ptr);
-        ptr = strstr(ptr, ",");
-        if (ptr != NULL) {
-            ptr++;
-        }
-    }
-
-    /* Terminate with a -1 */
-    ids[count] = -1;
->>>>>>> 65f57294
     return ids;
 }
 
