/**
 *  @file ImageGWConnect.c
 *  @brief utility to perform image lookups
 *
 * @author Douglas M. Jacobsen <dmjacobsen@lbl.gov>
 */

/* Shifter, Copyright (c) 2015, The Regents of the University of California,
 * through Lawrence Berkeley National Laboratory (subject to receipt of any
 * required approvals from the U.S. Dept. of Energy).  All rights reserved.
 *
 * Redistribution and use in source and binary forms, with or without
 * modification, are permitted provided that the following conditions are met:
 *  1. Redistributions of source code must retain the above copyright notice,
 *     this list of conditions and the following disclaimer.
 *  2. Redistributions in binary form must reproduce the above copyright notice,
 *     this list of conditions and the following disclaimer in the documentation
 *     and/or other materials provided with the distribution.
 *  3. Neither the name of the University of California, Lawrence Berkeley
 *     National Laboratory, U.S. Dept. of Energy nor the names of its
 *     contributors may be used to endorse or promote products derived from this
 *     software without specific prior written permission.
 *
 * See LICENSE for full text.
 */

#include <getopt.h>
#include <stdio.h>
#include <stdlib.h>
#include <string.h>
#include <time.h>
#include <termios.h>
#include <unistd.h>
#include <pwd.h>
#include <signal.h>
#include <munge.h>
#include <curl/curl.h>
#include <json-c/json.h>

#include "utility.h"
#include "UdiRootConfig.h"
#include "ImageData.h"

enum ImageGwAction {
    MODE_LOOKUP = 0,
    MODE_PULL,
    MODE_IMAGES,
    MODE_LOGIN,
    MODE_PULL_NONBLOCK,
    MODE_EXPIRE,
    MODE_AUTOEXPIRE,
    MODE_INVALID
};

typedef struct _LoginCredential {
    char *system;
    char *location;
    char *cred;
} LoginCredential;

struct options {
    int verbose;
    enum ImageGwAction mode;
    char *type;
    char *tag;
    char *rawtype;
    char *rawtag;
    char *location;
    char *rawlocation;
    LoginCredential **loginCredentials;
};

typedef struct _ImageGwState {
    char *message;
    int isJsonMessage;
    size_t expContentLen;
    size_t messageLen;
    size_t messageCurr;
    int messageComplete;
} ImageGwState;

typedef struct _ImageGwImageRec {
    char *entryPoint;
    char **env;
    char *workdir;
    char **groupAcl;
    char *identifier;
    char *type;
    char *status;
    double last_pull;
    char *system;
    char **tag;
    char **userAcl;
} ImageGwImageRec;


void _usage(int ret) {
    FILE *output = stdout;
    fprintf(output, "Usage: shifterimg [-h|-v] <mode> <type:tag>\n\n");
    fprintf(output, "    Mode: images, lookup, or pull\n");
    exit(ret);
}

void free_ImageGwState(ImageGwState *image) {
    if (image == NULL) return;
    if (image->message != NULL) free(image->message);
    free(image);
}

void free_ImageGwImageRec(ImageGwImageRec *ptr, int free_struct) {
    if (ptr == NULL) return;
    char *strings[] = {
        ptr->entryPoint,
        ptr->workdir,
        ptr->identifier,
        ptr->type,
        ptr->status,
        ptr->system,
        NULL
    };
    char **stringArrays[] = {
        ptr->env,
        ptr->tag,
        ptr->groupAcl,
        ptr->userAcl,
        NULL
    };

    char **strPtr = strings;
    while (strPtr && *strPtr) {
        free(*strPtr);
        strPtr++;
    }
    char ***strArrPtr = stringArrays;
    while (strArrPtr && *strArrPtr) {
        strPtr = *strArrPtr;
        while (strPtr && *strPtr) {
            free(*strPtr);
            strPtr++;
        }
        free(*strArrPtr);
        strArrPtr++;
    }

    memset(ptr, 0, sizeof(ImageGwImageRec));
    if (free_struct) {
        free(ptr);
    }
}

static struct termios origTermState;
static int termfd = -1;

void modtermSignalHandler(int signum) {
    if (termfd != -1){ 
        tcsetattr(termfd, TCSANOW, &origTermState);
    }
    exit(128+signum);
}

int getttycred(const char *system, char **username, char **password) {
    FILE *read_fp = stdin;
    FILE *write_fp = stderr;
    char buffer[1024];
    struct termios currState;
    int mod = 0;

    memset(&origTermState, 0, sizeof(struct termios));
    memset(&currState, 0, sizeof(struct termios));

    read_fp = fopen("/dev/tty", "w+");
    if (read_fp == NULL) {
        read_fp = stdin;
        fprintf(write_fp, "failed to open dev/tty\n");
    }
    termfd = fileno(read_fp);

    fprintf(write_fp, "%s username: ", system);
    fflush(write_fp);
    if (fgets(buffer, 1024, read_fp) != NULL) {
        size_t len = strlen(buffer);
        if (len > 0 && len < 1024 && buffer[len-1] == '\n') {
            buffer[len-1] = 0;
        }
        *username = strdup(buffer);
        mod++;
    }

    /* get current terminal state */
    tcgetattr(termfd, &origTermState); 
    tcgetattr(termfd, &currState); 


    /* catch common termination/suspend signals to reset term */
    signal(SIGTERM, modtermSignalHandler);
    signal(SIGINT, modtermSignalHandler);
    signal(SIGSTOP, modtermSignalHandler);

    /* disable echoing */
    currState.c_lflag &= ~ECHO;
    tcsetattr(termfd, TCSANOW, &currState);
    

    fprintf(write_fp, "%s password: ", system);
    fflush(write_fp);

    /* read in password */
    if (fgets(buffer, 1024, read_fp) != NULL) {
        size_t pwdlen = strlen(buffer);
        if (pwdlen > 0 && pwdlen < 1024 && buffer[pwdlen-1] == '\n') {
            buffer[pwdlen-1] = 0;
        }
        *password = strdup(buffer);
        mod++;
    }
    fprintf(write_fp, "\n");

    /* reset terminal */
    tcsetattr(termfd, TCSANOW, &origTermState);

    /* reset signals */
    signal(SIGTERM, SIG_DFL);
    signal(SIGINT, SIG_DFL);
    signal(SIGSTOP, SIG_DFL);

    return mod == 2 ? 0 : 1;
}

int doLogin(struct options *options, UdiRootConfig *udiConfig) {
    char *username = NULL;
    char *password = NULL;
    char *cred = NULL;
    char *munge_cred = NULL;

    if (options->location == NULL) {
        options->location = strdup("default");
    }

    int ret = getttycred(options->location, &username, &password);
    if (ret != 0) {
        fprintf(stderr, "FAILED to read credentials from tty!\n");
    }
    cred = alloc_strgenf("%s:%s", username, password);

    munge_ctx_t ctx = munge_ctx_create();
    munge_encode(&munge_cred, ctx, cred, strlen(cred)); 
    munge_ctx_destroy(ctx);

    free(cred);
    free(username);
    free(password);
    cred = username = password = NULL;

    /* figure out where to insert credentials */
    LoginCredential **lcptr = options->loginCredentials;
    for ( ; lcptr && *lcptr; lcptr++) {
        if ((*lcptr)->system && (*lcptr)->location && 
                strcmp((*lcptr)->system, udiConfig->system) == 0 &&
                strcmp((*lcptr)->location, options->location) == 0) {

            break;
        }
    }

    /* if they were found, replace existing */
    if (lcptr && *lcptr) {
        if ((*lcptr)->cred != NULL) {
            free((*lcptr)->cred);
        }
        (*lcptr)->cred = munge_cred;
    } else {
        /* append to end of list */
        size_t count = 0;
        if (lcptr) count = lcptr - options->loginCredentials;
        LoginCredential **tmp = (LoginCredential **) realloc(options->loginCredentials, sizeof(LoginCredential *) * (count+2));
        if (tmp == NULL) {
            fprintf(stderr, "FAILED to allocate memory to expand credential list\n");
            goto _error;
        }
        options->loginCredentials = tmp;
        lcptr = options->loginCredentials + count;
        *lcptr = (LoginCredential *) malloc(sizeof(LoginCredential));
        (*lcptr)->system = strdup(udiConfig->system);
        (*lcptr)->location = strdup(options->location);
        (*lcptr)->cred = munge_cred;

        /* NULL-terminate the list */
        lcptr++;
        *lcptr = NULL;
    }

    /* write out credentials */
    struct passwd *pwd = getpwuid(getuid());
    if (pwd != NULL) {
        char *path = alloc_strgenf("%s/.udiRoot/.cred", pwd->pw_dir);
        if (access(path, F_OK | W_OK) == 0) {
            FILE *out = fopen(path, "w");
            if (out == NULL) {
                fprintf(stderr, "FAILED to open credentials for writing!\n");
                goto _error;
            }
            lcptr = options->loginCredentials;
            for ( ; lcptr && *lcptr; lcptr++) {
                fprintf(out, "%s:%s=%s\n", (*lcptr)->system, (*lcptr)->location, (*lcptr)->cred);
            }
            fclose(out);
        } 
    }

    return 0;
_error:
    return 1;
}

size_t handleResponseHeader(char *ptr, size_t sz, size_t nmemb, void *data) {
    ImageGwState *imageGw = (ImageGwState *) data;
    if (imageGw == NULL) {
        return 0;
    }
    if (strncmp(ptr, "HTTP", 4) == 0) {
    }

    char *colon = strchr(ptr, ':');
    char *key = NULL, *value = NULL;
    if (colon != NULL) {
        *colon = 0;
        value = colon + 1;
        key = shifter_trim(ptr);
        value = shifter_trim(colon + 1);
        if (strcasecmp(key, "Content-Type") == 0 && strcmp(value, "application/json") == 0) {
            imageGw->isJsonMessage = 1;
        }
        if (strcasecmp(key, "Content-Length") == 0) {
            imageGw->expContentLen = strtoul(value, NULL, 10);
        }
    }
    return nmemb;
}

size_t handleResponseData(char *ptr, size_t sz, size_t nmemb, void *data) {
    ImageGwState *imageGw = (ImageGwState *) data;
    if (imageGw == NULL || imageGw->messageComplete) {
        return 0;
    }
    if (sz != sizeof(char)) {
        return 0;
    }

    size_t before = imageGw->messageCurr;
    imageGw->message = alloc_strcatf(imageGw->message, &(imageGw->messageCurr), &(imageGw->messageLen), "%s", ptr);
    if (before + nmemb != imageGw->messageCurr) {
        /* error */
        return 0;
    }

    if (imageGw->messageCurr == imageGw->expContentLen) {
        imageGw->messageComplete = 1;
    }
    return nmemb;
}

int jsonParseString(json_object *json_data, char **value) {
    if (value == NULL || json_data == NULL) {
        return 1;
    }

    enum json_type type = json_object_get_type(json_data);
    if (type != json_type_string) {
        *value = NULL;
        return 1;
    }

    *value = strdup(json_object_get_string(json_data));
    return 0;
}

int jsonParseDouble(json_object *json_data, double *value) {
    if (value == NULL || json_data == NULL) {
        return 1;
    }
    enum json_type type = json_object_get_type(json_data);
    if (type != json_type_double) {
        *value = 0;
        return 1;
    }
    *value = json_object_get_double(json_data);

    return 0;
}

int jsonParseStringArray(json_object *json_data, char ***values) {
    if (json_data == NULL || values == NULL) {
        return 1;
    }

    enum json_type type = json_object_get_type(json_data);
    if (type != json_type_array) {
        *values = NULL;
        return 1;
    }

    int len = json_object_array_length(json_data);
    int idx = 0;
    size_t capacity = 0;
    char **ret = NULL;
    char **ptr = ret;
    for (idx = 0; idx < len; idx++) {
        json_object *obj = json_object_array_get_idx(json_data, idx);
        if (obj == NULL) {
            continue;
        }
        char *value = NULL;
        if (jsonParseString(obj, &value) != 0) {
            continue;
        }
        if (value == NULL) {
            continue;
        }

        size_t count = ptr - ret;
        if (count >= capacity) {
            char **tmp = (char **) realloc(ret, sizeof(char **) * (count + 11));
            if (tmp == NULL) {
                break;
            }
            ret = tmp;
            ptr = ret + count;
            capacity = count + 10;
        }
        *ptr++ = value;
        *ptr = NULL;
    }
    *values = ret;
    return 0;
}

ImageGwImageRec *parseImageJson(json_object *json_data) {
    if (json_data == NULL) {
        return NULL;
    }

    ImageGwImageRec *image = (ImageGwImageRec *) malloc(sizeof(ImageGwImageRec));
    json_object_iter jIt;
    memset(image, 0, sizeof(ImageGwImageRec));

    char *strVal = NULL;
    char **arrVal = NULL;
    double dblVal = 0.0;

    json_object_object_foreachC(json_data, jIt) {
        enum json_type type = json_object_get_type(jIt.val);
        int ok = 0;
        if (type == json_type_string) {
            ok = jsonParseString(jIt.val, &strVal);
        } else if (type == json_type_array) {
            ok = jsonParseStringArray(jIt.val, &arrVal);
        } else if (type == json_type_double) {
            ok = jsonParseDouble(jIt.val, &dblVal);
        }
        if (ok == 0) {
            if (strcasecmp(jIt.key, "entry") == 0 && strVal != NULL) {
                image->entryPoint = strVal;
                strVal = NULL;
            } else if (strcasecmp(jIt.key, "env") == 0 && arrVal != NULL) {
                image->env = arrVal;
                arrVal = NULL;
            } else if (strcasecmp(jIt.key, "workdir") == 0 && strVal != NULL) {
                image->workdir = strVal;
                strVal = NULL;
            } else if (strcasecmp(jIt.key, "groupAcl") == 0 && arrVal != NULL) {
                image->groupAcl = arrVal;
                arrVal = NULL;
            } else if (strcasecmp(jIt.key, "id") == 0 && strVal != NULL) {
                image->identifier = strVal;
                strVal = NULL;
            } else if (strcasecmp(jIt.key, "itype") == 0 && strVal != NULL) {
                image->type = strVal;
                strVal = NULL;
            } else if (strcasecmp(jIt.key, "last_pull") == 0 && dblVal != 0) {
                image->last_pull = dblVal;
            } else if (strcasecmp(jIt.key, "status") == 0 && strVal != NULL) {
                image->status = strVal;
                strVal = NULL;
            } else if (strcasecmp(jIt.key, "system") == 0 && strVal != NULL) {
                image->system = strVal;
                strVal = NULL;
            } else if (strcasecmp(jIt.key, "tag") == 0 && arrVal != NULL) {
                image->tag = arrVal;
                arrVal = NULL;
            } else if (strcasecmp(jIt.key, "tag") == 0 && strVal != NULL) {
                image->tag = (char **) malloc(sizeof(char *) * 2);
                image->tag[0] = strVal;
                image->tag[1] = NULL;
                strVal = NULL;
            } else if (strcasecmp(jIt.key, "userAcl") == 0 && arrVal != NULL) {
                image->userAcl = arrVal;
                arrVal = NULL;
            }
        }

        strVal = NULL;
        if (strVal != NULL) {
            free(strVal);
            strVal = NULL;
        }
        dblVal = 0.0;
        if (arrVal != NULL) {
            char **ptr = arrVal;
            while (ptr && *ptr) {
                free(*ptr);
                ptr++;
            }
            free(arrVal);
            arrVal = NULL;
        }
    }
    return image;
}

ImageGwImageRec **parseImagesResponse(ImageGwState *imageGw) {
    if (imageGw == NULL || !imageGw->isJsonMessage || !imageGw->messageComplete) {
        return NULL;
    }
    json_object *jObj = json_tokener_parse(imageGw->message);
    json_object_iter jIt;
    ImageGwImageRec **images = NULL;
    size_t images_count = 0;
    size_t images_capacity = 0;

    json_object_object_foreachC(jObj, jIt) {
        if (strcmp(jIt.key, "list") == 0 || strcmp(jIt.key, "data") == 0) {
            enum json_type type = json_object_get_type(jIt.val);
            if (type != json_type_array) {
                /* ERROR */
                continue;
            }
            int len = json_object_array_length(jIt.val);
            int idx = 0;
            for (idx = 0; idx < len; idx++) {
                json_object *val = json_object_array_get_idx(jIt.val, idx);

                ImageGwImageRec *image = parseImageJson(val);
                if (image != NULL) {
                    while (images_count >= images_capacity) {
                        ImageGwImageRec **tmp = (ImageGwImageRec **) realloc(images, sizeof(ImageGwImageRec *) * (images_capacity + 11));
                        if (tmp != NULL) {
                            images = tmp;
                            images_capacity += 10;
                        } else {
                            /* ERROR */
                        }
                    }
                    images_count++;
                    images[images_count - 1] = image;
                    images[images_count] = NULL;
                }
            }
        }
    }
    json_object_put(jObj);  /* apparently this weirdness frees the json object */
    return images;
}

ImageGwImageRec *parseLookupResponse(ImageGwState *imageGw) {
    if (imageGw == NULL || !imageGw->isJsonMessage || !imageGw->messageComplete) {
        return NULL;
    }
    json_object *jObj = json_tokener_parse(imageGw->message);
    ImageGwImageRec *image = NULL;

    if (jObj == NULL) {
        return NULL;
    }
    image = parseImageJson(jObj);

    json_object_put(jObj);  /* apparently this weirdness frees the json object */
    return image;
}

ImageGwImageRec *parsePullResponse(ImageGwState *imageGw) {
    if (imageGw == NULL || !imageGw->isJsonMessage || !imageGw->messageComplete) {
        return NULL;
    }
    json_object *jObj = json_tokener_parse(imageGw->message);
    ImageGwImageRec *image = NULL;

    if (jObj == NULL) {
        return NULL;
    }
    image = parseImageJson(jObj);

    json_object_put(jObj);  /* apparently this weirdness frees the json object */
    return image;
}

int imgCompare(const void *ta, const void *tb) {
    const ImageGwImageRec *a = (const ImageGwImageRec *) ta;
    const ImageGwImageRec *b = (const ImageGwImageRec *) tb;
    if (!a && !b) return 0;
    if (!a && b) return 1;
    if (a && !b) return -1;
    if (!(a->tag) && !(b->tag)) return 0;
    if (!(a->tag) && (b->tag)) return 1;
    if ((a->tag) && !(b->tag)) return -1;
    if (!(a->tag[0]) && !(b->tag[0])) return 0;
    if (!(a->tag[0]) && (b->tag[0])) return 1;
    if ((a->tag[0]) && !(b->tag[0])) return -1;
    return strcmp(a->tag[0], b->tag[0]);
}

char *json_escape_string(const char *input) {
    char *output = NULL;
    const char *rptr = NULL;
    char *wptr = NULL;
    if (input == NULL || strlen(input) == 0) {
        return NULL;
    }

    /* worst case is everything is escaped, so double input len */
    output = (char *) malloc(sizeof(char) * (strlen(input) * 2 + 1));
    if (output == NULL) return NULL;
    for (rptr = input, wptr = output; rptr && *rptr; rptr++, wptr++) {
        switch (*rptr) {
            case '"':
            case '\\':
                *wptr = '\\';
                wptr++;
                *wptr = *rptr;
                break;
            case '\n':
                *wptr = '\\';
                wptr++;
                *wptr = 'n';
                break;
            case '\b':
                *wptr = '\\';
                wptr++;
                *wptr = 'b';
                break;
            case '\f':
                *wptr = '\\';
                wptr++;
                *wptr = 'f';
                break;
            case '\r':
                *wptr = '\\';
                wptr++;
                *wptr = 'r';
                break;
            case '\t':
                *wptr = '\\';
                wptr++;
                *wptr = 't';
                break;
            default:
                *wptr = *rptr;
                break;
        }
    }
    *wptr = '\0';
    return output;
}

char *constructAuthMessage(struct options *config, UdiRootConfig *udiConfig) {
    munge_ctx_t ctx = munge_ctx_create();
    char *msg = NULL;
    size_t msg_curr = 0;
    size_t msg_len = 0;
    char *buffer = NULL;
    char *json_location = NULL;
    char *json_credential = NULL;
    int cnt = 0;

    msg = alloc_strcatf(msg, &msg_curr, &msg_len, "{\"authorized_locations\":{");

    LoginCredential **lcptr = config->loginCredentials;
    for ( ; lcptr && *lcptr; lcptr++) {
        LoginCredential *lc = *lcptr;
        if (lc->system && strcmp(udiConfig->system, lc->system) == 0) {
            uid_t uid = 0;
            munge_err_t ret;
            int len = 0;
            ret = munge_decode(lc->cred, ctx, (void **) &buffer, &len, &uid, NULL);
            if (ret != EMUNGE_SUCCESS && ret != EMUNGE_CRED_EXPIRED && ret != EMUNGE_CRED_REPLAYED) {
                /* allowed to read or re-read these but that's it */
                if (buffer != NULL) {
                    free(buffer);
                    buffer = NULL;
                }
                continue;
            }
            if (uid != getuid()) {
                if (buffer != NULL) {
                    free(buffer);
                    buffer = NULL;
                }
                continue;
            }
            json_location = json_escape_string(lc->location);
            json_credential = json_escape_string(buffer);
            if (json_location && json_credential) {
                msg = alloc_strcatf(msg, &msg_curr, &msg_len, "%s\"%s\":\"%s\"",
                        cnt++ > 0 ? "," : "", json_location, json_credential);
            }
            if (json_location) {
                free(json_location);
                json_location = NULL;
            }
            if (json_credential) {
                free(json_credential);
                json_credential = NULL;
            }
            if (buffer != NULL) {
                free(buffer);
                buffer = NULL;
            }
        }
    }
    if (cnt > 0) {
        msg = alloc_strcatf(msg, &msg_curr, &msg_len, "}}");
        return msg;
    }
    free(msg);
    return NULL;
}

ImageGwState *queryGateway(char *baseUrl, char *type, char *tag, struct options *config, UdiRootConfig *udiConfig) {
    const char *modeStr = NULL;
    if (config->mode == MODE_LOOKUP) {
        modeStr = "lookup";
    } else if (config->mode == MODE_PULL || config->mode == MODE_PULL_NONBLOCK) {
        modeStr = "pull";
    } else if (config->mode == MODE_IMAGES) {
        modeStr = "list";
    } else if (config->mode == MODE_EXPIRE) {
        modeStr = "expire";
    } else if (config->mode == MODE_AUTOEXPIRE) {
        modeStr = "autoexpire";
    } else {
        modeStr = "invalid";
    }
    const char *url = NULL;
    if (tag != NULL) {
        url = alloc_strgenf("%s/api/%s/%s/%s/%s/", baseUrl, modeStr, udiConfig->system, type, tag);
    } else {
        url = alloc_strgenf("%s/api/%s/%s/", baseUrl, modeStr, udiConfig->system);
    }
    CURL *curl = NULL;
    CURLcode err;
    char *cred = NULL;
    struct curl_slist *headers = NULL;
    char *authstr = NULL;
    ImageGwState *imageGw = (ImageGwState *) malloc(sizeof(ImageGwState));
    memset(imageGw, 0, sizeof(ImageGwState));

    curl = curl_easy_init();
    curl_easy_setopt(curl, CURLOPT_URL, url);

    munge_ctx_t ctx = munge_ctx_create();
<<<<<<< HEAD
    char *cred_message = constructAuthMessage(config, udiConfig);
    if (cred_message == NULL) {
        munge_encode(&cred, ctx, "", 0); 
    } else {
        size_t len = strlen(cred_message);
        munge_encode(&cred, ctx, cred_message, len);
        memset(cred_message, 0, sizeof(char)*len);
        free(cred_message);
        cred_message = NULL;
    }
=======
    munge_encode(&cred, ctx, "", 0);
>>>>>>> 1fa61a09
    authstr = alloc_strgenf("authentication:%s", cred);
    if (authstr == NULL) {
        exit(1);
    }
    free(cred);
    munge_ctx_destroy(ctx);

    headers = curl_slist_append(headers, authstr);
    curl_easy_setopt(curl, CURLOPT_HTTPHEADER, headers);

    curl_easy_setopt(curl, CURLOPT_HEADERFUNCTION, handleResponseHeader);
    curl_easy_setopt(curl, CURLOPT_HEADERDATA, imageGw);

    curl_easy_setopt(curl, CURLOPT_WRITEFUNCTION, handleResponseData);
    curl_easy_setopt(curl, CURLOPT_WRITEDATA, imageGw);

    if (config->mode == MODE_PULL || config->mode == MODE_PULL_NONBLOCK) {
        curl_easy_setopt(curl, CURLOPT_POST, 1);
        curl_easy_setopt(curl, CURLOPT_POSTFIELDS, "");
    }

    if (udiConfig->gatewayTimeout > 0) {
        curl_easy_setopt(curl, CURLOPT_TIMEOUT, udiConfig->gatewayTimeout);
    }

    err = curl_easy_perform(curl);
    if (err) {
        if (err == 7) { // 7 means Failed to connect to host.
          printf("ERROR: it's not possible to contact the image gateway.\n");
        } else {
          printf("err %d\n", err);
        }
        return NULL;
    }
    long http_code = 0;
    curl_easy_getinfo(curl, CURLINFO_RESPONSE_CODE, &http_code);
    curl_easy_cleanup(curl);

    if (http_code == 200) {
        if (imageGw->messageComplete) {
            if (config->verbose) {
                printf("Message: %s\n", imageGw->message);
            }
            if (config->mode == MODE_LOOKUP) {
                ImageGwImageRec *image = parseLookupResponse(imageGw);
                if (image != NULL) {
                    printf("%s\n", image->identifier);
                }
                free_ImageGwImageRec(image, 1);
            } else if (config->mode == MODE_PULL_NONBLOCK) {
                time_t curr_timet = time(NULL);
                struct tm *curr = localtime(&curr_timet);
                char timebuf[128];
                strftime(timebuf, 128, "%Y-%m-%dT%H:%M:%S", curr);
                ImageGwImageRec *image = parsePullResponse(imageGw);
                if (image != NULL) {

                    printf("%s%s Pulling Image: %s:%s, status: %s%s",
                            config->verbose ? "" : "\r\x1b[2K",
                            timebuf, config->rawtype, config->rawtag, image->status,
                            config->verbose ? "\n" : "");
                    fflush(stdout);
                    if (strcmp(image->status, "MISSING") == 0 ||
                        strcmp(image->status, "INIT") == 0 ||
                        strcmp(image->status, "PENDING") == 0 ||
                        strcmp(image->status, "PULLING") == 0 ||
                        strcmp(image->status, "EXAMINATION") == 0 ||
                        strcmp(image->status, "CONVERSION") == 0 ||
                        strcmp(image->status, "TRANSFER") == 0) {
                        free_ImageGwImageRec(image, 1);
                        return imageGw;
                    } else {
                        printf("\n");
                        free_ImageGwImageRec(image, 1);
                        free_ImageGwState(imageGw);
                        return NULL;
                    }
                } else {
                    free_ImageGwState(imageGw);
                    return NULL;
                }
            } else if (config->mode == MODE_PULL) {
                ImageGwImageRec *image = parsePullResponse(imageGw);
                if (image != NULL) {
                    for ( ; ; ) {
                        usleep(500000);
                        config->mode = MODE_PULL_NONBLOCK;
                        /* query again */
                        ImageGwState *gwState = queryGateway(baseUrl, type, tag, config, udiConfig);
                        if (gwState == NULL) break;
                        free_ImageGwState(gwState);
                        config->mode = MODE_PULL;
                    }
                }
            } else if (config->mode == MODE_IMAGES) {
                ImageGwImageRec **images = parseImagesResponse(imageGw);
                if (images != NULL && *images != NULL) {
                    size_t count = 0;
                    size_t lidx = 0;
                    ImageGwImageRec **ptr = images;
                    for (ptr = images; ptr != NULL && *ptr != NULL; ptr++) {
                        ImageGwImageRec *image = *ptr;
                        char **tagPtr = image->tag;
                        while (tagPtr && *tagPtr) {
                            count++;
                            tagPtr++;
                        }
                    }
                    ImageGwImageRec *limages = (ImageGwImageRec *) malloc(sizeof(ImageGwImageRec) * count);
                    for (ptr = images; ptr != NULL && *ptr != NULL; ptr++) {
                        ImageGwImageRec *image = *ptr;
                        char **tagPtr = image->tag;
                        while (tagPtr && *tagPtr) {
                            memcpy(&(limages[lidx]), image, sizeof(ImageGwImageRec));
                            limages[lidx].tag = (char **) malloc(sizeof(char *) * 1);
                            limages[lidx].tag[0] = *tagPtr;
                            lidx++;
                            tagPtr++;
                        }
                    }
                    qsort(limages, count, sizeof(ImageGwImageRec), imgCompare);
                    for (lidx = 0; lidx < count; lidx++) {
                        ImageGwImageRec *image = &(limages[lidx]);
                        char *tag = image->tag[0];
                        time_t pull_time = image->last_pull;
                        struct tm time_struct;
                        char time_str[100];
                        memset(&time_struct, 0, sizeof(struct tm));
                        if (localtime_r(&pull_time, &time_struct) == NULL) {
                            /* if above generated an error, re-zero so we display obvious nonsense */
                            memset(&time_struct, 0, sizeof(struct tm));
                        }
                        strftime(time_str, 100, "%Y-%m-%dT%H:%M:%S", &time_struct);

                        printf("%-10s %-10s %-8s %-.10s   %s %-30s\n", image->system, image->type, image->status, image->identifier, time_str, tag);
                    }
                }
                if (images != NULL) {
                    free(images);
                }
            }
        }
    } else {
        if (config->verbose) {
            printf("Got response: %ld\nMessage: %s\n", http_code, imageGw->message);
        }
        free_ImageGwState(imageGw);
        return NULL;
    }

    return imageGw;
}

int _assignLoginCredential(const char *key, const char *value, void *_data) {
    const char *ptr = strchr(key, ':');
    char *system = NULL;
    char *location = NULL;
    struct options *config = (struct options *) _data;

    if (ptr != NULL) {
        system = (char *) malloc(sizeof(char)*((ptr - key) + 1));
        strncpy(system, key, (ptr - key));
        system[ptr - key] = 0;
        ptr++;
        location = strdup(ptr);

        size_t count = 0;
        LoginCredential **lcptr = config->loginCredentials;
        for ( ; lcptr && *lcptr; lcptr++) {
            count++;
        }
        lcptr = (LoginCredential **) realloc(config->loginCredentials, sizeof(LoginCredential *) * (count + 2));
        if (lcptr == NULL) {
            goto _error;
        }
        config->loginCredentials = lcptr;
        lcptr = config->loginCredentials + count;
        *lcptr = (LoginCredential *) malloc(sizeof(LoginCredential));
        (*lcptr)->system = system;
        (*lcptr)->location = location;
        (*lcptr)->cred = strdup(value);
        lcptr++;
        *lcptr = NULL;
    }
    return 0;
_error:
    return 1;
}

int parse_options(int argc, char **argv, struct options *config, UdiRootConfig *udiConfig) {
    int opt = 0;
    static struct option long_options[] = {
        {"help", 0, 0, 'h'},
        {"verbose", 0, 0, 'v'},
        {0, 0, 0, 0}
    };

    /* ensure that getopt processing stops at first non-option */
    setenv("POSIXLY_CORRECT", "1", 1);

    for ( ; ; ) {
        int longopt_index = 0;
        opt = getopt_long(argc, argv, "hv", long_options, &longopt_index);
        if (opt == -1) break;

        switch (opt) {
            case 'h':
                _usage(0);
                break;
            case 'v':
                config->verbose = 1;
                break;
            case '?':
                fprintf(stderr, "Missing an argument!\n");
                _usage(1);
                break;
            default:
                break;
        }
    }

    int remaining = argc - optind;
    if (remaining == 0) {
        fprintf(stderr, "Must specify mode (images, lookup, pull)!\n");
        _usage(1);
    }
    config->mode = MODE_INVALID;
    if (strcmp(argv[optind], "lookup") == 0) {
        config->mode = MODE_LOOKUP;
    } else if (strcmp(argv[optind], "pull") == 0) {
        config->mode = MODE_PULL;
    } else if (strcmp(argv[optind], "pullnb") == 0) {
        config->mode = MODE_PULL_NONBLOCK;
    } else if (strcmp(argv[optind], "images") == 0) {
        config->mode = MODE_IMAGES;
    } else if (strcmp(argv[optind], "login") == 0) {
        config->mode = MODE_LOGIN;
    } else if (strcmp(argv[optind], "expire") == 0) {
        config->mode = MODE_EXPIRE;
    } else if (strcmp(argv[optind], "autoexpire") == 0) {
        config->mode = MODE_AUTOEXPIRE;
    }
    if (config->mode == MODE_INVALID) {
        fprintf(stderr, "Invalid mode specified\n");
        _usage(1);
    }

    if (remaining > 1) {
        CURL *curl = curl_easy_init();
        optind++;

        char *type = NULL;
        char *tag = NULL;

        if (config->mode == MODE_LOGIN) {
            config->location = strdup(argv[optind]);
        } else {
            if (parse_ImageDescriptor(argv[optind], &type, &tag, udiConfig) != 0) {
                fprintf(stderr, "FAILED to parse image descriptor. Try specifying "
                        "both the type and descriptor, e.g., docker:ubuntu:latest"
                        "\n");
                _usage(1);
            }

            config->type = curl_easy_escape(curl, type, strlen(type));
            config->rawtype = type; /* TODO: does this need to be strdup'd? */
            config->tag = curl_easy_escape(curl, tag, strlen(tag));
            config->rawtag = strdup(tag);
        }

        curl_easy_cleanup(curl);
    }
    if (config->location == NULL) {
        config->location = strdup("default");
    }

    /* read any credentials that exist */
    struct passwd *pwd = getpwuid(getuid());
    if (pwd != NULL) {
        char *path = alloc_strgenf("%s/.udiRoot/.cred", pwd->pw_dir);
        if (access(path, F_OK) == 0) {
            shifter_parseConfig(path, '=', config, _assignLoginCredential);
        } 
    }
    return 0;
}

int main(int argc, char **argv) {
    UdiRootConfig udiConfig;
    struct options config;
    ImageGwState *imgGw = NULL;

    memset(&udiConfig, 0, sizeof(UdiRootConfig));
    memset(&config, 0, sizeof(struct options));
    curl_global_init(CURL_GLOBAL_ALL);

    if (parse_UdiRootConfig(CONFIG_FILE, &udiConfig, UDIROOT_VAL_ALL) != 0) {
        fprintf(stderr, "FAILED to parse udiRoot configuration.\n");
        exit(1);
    }

    if (parse_options(argc, argv, &config, &udiConfig) != 0) {
        fprintf(stderr, "FAILED to parse command line options.\n");
        exit(1);
    }

    if (config.mode == MODE_LOGIN) {
        return doLogin(&config, &udiConfig);
    }

    /* get local copy of gateway urls */
    size_t nGateways = udiConfig.gwUrl_size;
    char **gateways = (char **) malloc(sizeof(char *) * nGateways);
    size_t idx = 0;
    for (idx = 0 ; idx < nGateways; idx++) {
        gateways[idx] = strdup(udiConfig.gwUrl[idx]);
    }

    /* seed our shuffle */
    srand(getpid() ^ time(NULL));

    /* shuffle the list in random order */
    for (idx = 0; idx < nGateways && nGateways - idx - 1 > 0; idx++) {
        size_t r = rand() % (nGateways - idx);
        char *tmp = gateways[idx];
        gateways[idx] = gateways[idx + r];
        gateways[idx + r] = tmp;
    }

    for (idx = 0; idx < nGateways; idx++) {
        imgGw = queryGateway(gateways[idx], config.type, config.tag, &config, &udiConfig);
        if (imgGw != NULL) {
            break;
        }
    }

    for (idx = 0; idx < nGateways; idx++) {
        free(gateways[idx]);
    }
    free(gateways);

    curl_global_cleanup();
    if (imgGw == NULL) return 1;
    return 0;
}<|MERGE_RESOLUTION|>--- conflicted
+++ resolved
@@ -757,7 +757,7 @@
     curl_easy_setopt(curl, CURLOPT_URL, url);
 
     munge_ctx_t ctx = munge_ctx_create();
-<<<<<<< HEAD
+
     char *cred_message = constructAuthMessage(config, udiConfig);
     if (cred_message == NULL) {
         munge_encode(&cred, ctx, "", 0); 
@@ -768,9 +768,7 @@
         free(cred_message);
         cred_message = NULL;
     }
-=======
-    munge_encode(&cred, ctx, "", 0);
->>>>>>> 1fa61a09
+
     authstr = alloc_strgenf("authentication:%s", cred);
     if (authstr == NULL) {
         exit(1);
