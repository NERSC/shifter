--- conflicted
+++ resolved
@@ -66,21 +66,10 @@
 int loadKernelModule(const char *name, const char *path, UdiRootConfig *udiConfig);
 int mountImageVFS(ImageData *imageData,
                   const char *username,
-<<<<<<< HEAD
-                  const char *gpu_id,
-                  int is_mpi_support_enabled,
-                  int verbose,
-                  const char *minNodeSpec,
-                  UdiRootConfig *udiConfig);
-int execute_hook_to_activate_gpu_support(const char* gpu_ids, UdiRootConfig* udiConfig);
-int execute_hook_to_activate_mpi_support(int is_mpi_support_enabled, int verbose, UdiRootConfig* udiConfig);
-int is_gpu_support_enabled(const char* gpu_ids);
-=======
                   int verbose,
                   const char *minNodeSpec,
                   UdiRootConfig *udiConfig,
                   const struct gpu_support_config *gpu_config);
->>>>>>> 8c2de5b4
 int mountImageLoop(ImageData *imageData, UdiRootConfig *udiConfig);
 int loopMount(const char *imagePath, const char *loopMountPath, ImageFormat format, UdiRootConfig *udiConfig, int readonly);
 int destructUDI(UdiRootConfig *udiConfig, int killSshd);
