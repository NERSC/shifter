--- conflicted
+++ resolved
@@ -70,12 +70,9 @@
                   int verbose,
                   const char *minNodeSpec,
                   UdiRootConfig *udiConfig,
-<<<<<<< HEAD
                   const struct gpu_support_config *gpu_config,
                   const struct mpi_support_config *mpi_config);
-=======
-                  const struct gpu_support_config *gpu_config);
->>>>>>> d135307a
+int create_site_resources_folder(const UdiRootConfig*);
 int create_site_resources_folder(const UdiRootConfig*);
 int mountImageLoop(ImageData *imageData, UdiRootConfig *udiConfig);
 int loopMount(const char *imagePath, const char *loopMountPath, ImageFormat format, UdiRootConfig *udiConfig, int readonly);
