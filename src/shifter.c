/**
 *  @file shifter.c
 *  @brief setuid utility to setup and interactively enter a shifter env
 *
 * @author Douglas M. Jacobsen <dmjacobsen@lbl.gov>
 */

/* Shifter, Copyright (c) 2015, The Regents of the University of California,
 * through Lawrence Berkeley National Laboratory (subject to receipt of any
 * required approvals from the U.S. Dept. of Energy).  All rights reserved.
 *
 * Redistribution and use in source and binary forms, with or without
 * modification, are permitted provided that the following conditions are met:
 *  1. Redistributions of source code must retain the above copyright notice,
 *     this list of conditions and the following disclaimer.
 *  2. Redistributions in binary form must reproduce the above copyright notice,
 *     this list of conditions and the following disclaimer in the documentation
 *     and/or other materials provided with the distribution.
 *  3. Neither the name of the University of California, Lawrence Berkeley
 *     National Laboratory, U.S. Dept. of Energy nor the names of its
 *     contributors may be used to endorse or promote products derived from this
 *     software without specific prior written permission.
 *
 * See LICENSE for full text.
 */

#ifndef _GNU_SOURCE
#define _GNU_SOURCE
#endif
#include <unistd.h>
#include <sched.h>

#include <string.h>
#include <stdlib.h>
#include <stdio.h>
#include <limits.h>
#include <ctype.h>
#include <pwd.h>
#include <grp.h>
#include <getopt.h>
#include <signal.h>
#include <errno.h>

#include <sys/types.h>
#include <sys/stat.h>
#include <sys/wait.h>
#include <sys/prctl.h>

#include "UdiRootConfig.h"
#include "shifter_core.h"
#include "shifter_mem.h"
#include "ImageData.h"
#include "utility.h"
#include "VolumeMap.h"
#include "config.h"

#define VOLUME_ALLOC_BLOCK 10

#ifndef VERSION
#define VERSION "0Test0"
#endif


struct options {
    char *request;
    char *imageType;
    char *imageTag;
    char *imageIdentifier;
    char *rawVolumes;
    char *entrypoint;
    uid_t tgtUid;
    gid_t tgtGid;
    char *username;
    char *workdir;
    char *selectedModulesStr;
    char **args;
    char **env;
    char *envfile;
    VolumeMap volumeMap;
    int clearenv;
    int verbose;
    int useWorkDir;
    int useEntryPoint;
};

static void _usage(int);
int parse_options(int argc, char **argv, struct options *opts, UdiRootConfig *);
int parse_environment(struct options *opts, UdiRootConfig *);
int fprint_options(FILE *, struct options *);
void free_options(struct options *, int freeStruct);
int isImageLoaded(ImageData *, struct options *, UdiRootConfig *);
int loadImage(ImageData *, struct options *, UdiRootConfig *);
int adoptPATH(char **environ);

#ifndef _TESTHARNESS_SHIFTER

int main(int argc, char **argv) {
    sighandler_t sighupHndlr = signal(SIGHUP, SIG_IGN);
    sighandler_t sigintHndlr = signal(SIGINT, SIG_IGN);
    sighandler_t sigstopHndlr = signal(SIGSTOP, SIG_IGN);
    sighandler_t sigtermHndlr = signal(SIGTERM, SIG_IGN);

    /* save a copy of the environment for the exec */
    char **environ_copy = shifter_copyenv();

    /* declare needed variables */
    char *wd = _malloc(sizeof(char) * PATH_MAX);
    char *udiRoot = _malloc(sizeof(char) * PATH_MAX);
    char **run_args = NULL;
    uid_t actualUid = 0;
    uid_t actualGid = 0;
    uid_t eUid = 0;
    gid_t eGid = 0;
    int idx = 0;
    struct options *opts = _malloc(sizeof(struct options));
    UdiRootConfig *udiConfig = _malloc(sizeof(UdiRootConfig));
    ImageData *imageData = _malloc(sizeof(ImageData));
    memset(opts, 0, sizeof(struct options));
    memset(udiConfig, 0, sizeof(UdiRootConfig));
    memset(imageData, 0, sizeof(ImageData));

    if (parse_UdiRootConfig(CONFIG_FILE, udiConfig, UDIROOT_VAL_ALL) != 0) {
        fprintf(stderr, "FAILED to parse udiRoot configuration.\n");
        exit(1);
    }
    if (parse_environment(opts, udiConfig) != 0) {
        fprintf(stderr, "FAILED to parse environment\n");
        exit(1);
    }
    /* destroy this environment */
    clearenv();

    /* parse config file and command line options */
    if (parse_options(argc, argv, opts, udiConfig) != 0) {
        fprintf(stderr, "FAILED to parse command line arguments.\n");
        exit(1);
    }

    /* discover information about this image */
    if (parse_ImageData(opts->imageType, opts->imageIdentifier, udiConfig, imageData) != 0) {
        fprintf(stderr, "FAILED to find requested image.\n");
        exit(1);
    }

    run_args = calculate_args(opts->useEntryPoint, opts->args, opts->entrypoint,
                              imageData);
    if (run_args == NULL || run_args == NULL ) {
        fprintf(stderr, "Error calculating run arguments\n");
        exit(1);
    }
    if (opts->useWorkDir) {
        if (imageData->workdir != NULL && opts->workdir == NULL) {
            opts->workdir = _strdup(imageData->workdir);
        }
        if (opts->workdir == NULL) {
            fprintf(stderr, "No workdir specified on command line or in image definition.\n");
            exit(1);
        }
    }

    snprintf(udiRoot, PATH_MAX, "%s", udiConfig->udiMountPoint);
    udiRoot[PATH_MAX - 1] = 0;

    /* figure out who we are and who we want to be */
    eUid = geteuid();
    eGid = getegid();
    actualUid = getuid();
    actualGid = getgid();
    udiConfig->auxiliary_gids = shifter_getgrouplist(opts->username, opts->tgtGid, &(udiConfig->nauxiliary_gids));

    if (eUid != 0 && eGid != 0) {
        fprintf(stderr, "%s\n", "Not running with root privileges, will fail.");
        exit(1);
    }
    if (opts->tgtUid == 0 || opts->tgtGid == 0 || opts->username == NULL) {
        fprintf(stderr, "%s\n", "Failed to lookup username or attempted to run as root.\n");
        exit(1);
    }
    if (opts->tgtUid != actualUid || opts->tgtGid != actualGid) {
        fprintf(stderr, "Failed to correctly identify uid/gid, exiting.\n");
        exit(1);
    }
    if (!check_image_permissions(opts->tgtUid, opts->tgtGid,
                                udiConfig->auxiliary_gids,
                                udiConfig->nauxiliary_gids,
                                imageData))
    {
        fprintf(stderr,"FAILED permission denied to image\n");
        exit(1);
    }

    /* keep cwd to switch back to it (if possible), after chroot */
    if (getcwd(wd, PATH_MAX) == NULL) {
        perror("Failed to determine current working directory: ");
        exit(1);
    }
    wd[PATH_MAX - 1] = 0;
    if (opts->workdir == NULL) {
        opts->workdir = _strdup(wd);
    }

    if (isImageLoaded(imageData, opts, udiConfig) == 0) {
        if (loadImage(imageData, opts, udiConfig) != 0) {
            fprintf(stderr, "FAILED to setup image.\n");
            exit(1);
        }
    }

    /* switch to new / to prevent the chroot jail from being leaky */
    if (chdir(udiRoot) != 0) {
        perror("Failed to switch to root path: ");
        exit(1);
    }

    /* chroot into the jail */
    if (chroot(udiRoot) != 0) {
        perror("Could not chroot: ");
        exit(1);
    }
    if (chdir("/") != 0) {
        perror("Could not chdir to new root: ");
        abort();
    }

    /* attempt to prevent this process and its heirs from ever gaining any
     * privilege by any means */
    if (shifter_set_capability_boundingset_null() != 0) {
        fprintf(stderr, "Failed to restrict future capabilities\n");
        abort();
    }

    /* drop privileges */
    if (setgroups(udiConfig->nauxiliary_gids, udiConfig->auxiliary_gids) != 0) {
        fprintf(stderr, "Failed to setgroups\n");
        abort();
    }
    if (setresgid(opts->tgtGid, opts->tgtGid, opts->tgtGid) != 0) {
        fprintf(stderr, "Failed to setgid to %d\n", opts->tgtGid);
        abort();
    }
    if (setresuid(opts->tgtUid, opts->tgtUid, opts->tgtUid) != 0) {
        fprintf(stderr, "Failed to setuid to %d\n", opts->tgtUid);
        abort();
    }
#if HAVE_DECL_PR_SET_NO_NEW_PRIVS == 1
    /* ensure this process and its heirs cannot gain privilege in recent kernels */
    /* see https://www.kernel.org/doc/Documentation/prctl/no_new_privs.txt */
    if (prctl(PR_SET_NO_NEW_PRIVS, 1, 0, 0, 0) != 0) {
        fprintf(stderr, "Failed to fully drop privileges: %s",
                strerror(errno));
        abort();
    }
#endif

    /* chdir (within chroot) to where we belong again */
    if (chdir(opts->workdir) != 0) {
        fprintf(stderr, "Failed to switch to working dir: %s, staying in /\n", opts->workdir);
    }

    /* destroy the copied environment if the user asked us to */
    /* note: clearenv does not allow the user to get out of site-specified or
     *       container env */
    if (opts->clearenv) {
        if (environ_copy) {
            free_string_array(environ_copy);
            environ_copy = NULL;
        }
        environ_copy = malloc(sizeof(char *) * 1);
        environ_copy[0] = NULL;
    }

    /* set the environment variables */
    if (shifter_setupenv(&environ_copy, imageData, opts->envfile, opts->env, udiConfig) != 0) {
        fprintf(stderr, "Failed to setup container environment variables\n");
        exit(1);
    }

    /* run any user hooks */
    for (idx = 0; idx < udiConfig->n_active_modules; idx++) {
        if (udiConfig->active_modules[idx]->userhook == NULL)
            continue;

        char *args[] = { "/bin/sh", udiConfig->active_modules[idx]->userhook, NULL };
        int rc = forkAndExecv(args);
        if (rc != 0) {
            fprintf(stderr, "Failed to setup module %s\n", udiConfig->active_modules[idx]->name);
            exit(1);
        }
    }

    /* immediately set PATH to container PATH to get search right */
    adoptPATH(environ_copy);

    /* reset signal handlers */
    signal(SIGHUP, sighupHndlr);
    signal(SIGINT, sigintHndlr);
    signal(SIGSTOP, sigstopHndlr);
    signal(SIGTERM, sigtermHndlr);

    /* attempt to execute user-requested exectuable */
    execvpe(run_args[0], run_args, environ_copy);

    /* doh! how did we get here? return the error */
    fprintf(stderr, "%s: %s: %s\n", argv[0], run_args[0], strerror(errno));
    return 127;
}
#endif /* TESTHARNESS */


int parse_options(int argc, char **argv, struct options *config, UdiRootConfig *udiConfig) {
    int opt = 0;
    int volOptCount = 0;
    static struct option long_options[] = {
        {"help", 0, 0, 'h'},
        {"volume", 1, 0, 'V'},
        {"verbose", 0, 0, 'v'},
        {"image", 1, 0, 'i'},
        {"entry", 2, 0, 0},
        {"entrypoint", 2, 0, 0},
        {"workdir", 2, 0, 'w'},
        {"module", 1, 0, 'm'},
        {"env", 1, 0, 'e'},
        {"env-file", 1, 0, 0},
        {"clearenv", 0, 0, 'E'},
        {0, 0, 0, 0}
    };
    if (config == NULL) {
        return 1;
    }

    /* set some defaults */
    config->tgtUid = getuid();
    config->tgtGid = getgid();

    /* ensure that getopt processing stops at first non-option */
    setenv("POSIXLY_CORRECT", "1", 1);

    optind = 1;
    for ( ; ; ) {
        int longopt_index = 0;
        opt = getopt_long(argc, argv, "hnvV:i:e:Ew:m:", long_options, &longopt_index);
        if (opt == -1) break;

        switch (opt) {
            case 0:
                if (strcmp(long_options[longopt_index].name, "entrypoint") == 0 ||
                    strcmp(long_options[longopt_index].name, "entry") == 0) {
                    if (config->entrypoint) {
                            free(config->entrypoint);
                            config->entrypoint = NULL;
                    }
                    config->useEntryPoint = 1;
                    if (optarg)
                        config->entrypoint = _strdup(optarg);
                } else if (strcmp(long_options[longopt_index].name, "env-file") == 0) {
                    if (!optarg) {
                        fprintf(stderr, "%s missing an argument\n", long_options[longopt_index].name);
                        _usage(1);
                    }
                    if (config->envfile) {
                        free(config->envfile);
                        config->envfile = NULL;
                    }
                    config->envfile = _strdup(optarg);
                }
                break;
            case 'w':
                if (config->workdir) {
                    free(config->workdir);
                    config->workdir = NULL;
                }
                config->useWorkDir = 1;
                if (optarg != NULL) {
                    config->workdir = _strdup(optarg);
                }
                break;
            case 'v':
                config->verbose = 1;
                break;
            case 'V':
                {
                    if (optarg == NULL) break;
                    size_t raw_capacity = 0;
                    size_t new_capacity = strlen(optarg);

                    /* if the user is specifying command-line volumes, want to
                     * get rid of anything coming from the environment
                     */
                    if (volOptCount == 0 && config->rawVolumes != NULL) {
                        free(config->rawVolumes);
                        config->rawVolumes = NULL;
                    }

                    if (config->rawVolumes != NULL) {
                        raw_capacity = strlen(config->rawVolumes);
                    }
                    config->rawVolumes = (char *) _realloc(config->rawVolumes, sizeof(char) * (raw_capacity + new_capacity + 2));
                    char *ptr = config->rawVolumes + raw_capacity;
                    snprintf(ptr, new_capacity + 2, ";%s", optarg);

                    volOptCount++;
                    break;
                }
            case 'i':
                {
                    char *type = NULL;
                    char *tag = NULL;

                    if (parse_ImageDescriptor(optarg, &type, &tag, udiConfig)
                        != 0) {

                        fprintf(stderr, "Incorrect format for image "
                                "identifier: need \"image_type:image_desc\", "
                                "e.g., docker:ubuntu:17.10\n");
                        _usage(1);
                        break;
                    }
                    config->imageType = type;
                    config->imageTag = tag;
                }
                break;
            case 'e':
                if (optarg) {
                    size_t len = strlen(optarg);
                    char *loc = strchr(optarg, '=');
                    if (!loc || len == 0 || loc == optarg || loc == (optarg + len - 1)) {
                        fprintf(stderr, "Improperly formatted environment variable: %s\n", optarg);
                        exit(1);
                    }
                } else {
                    fprintf(stderr, "Missing an argument!\n");
                    _usage(1);
                }
                if (config->env == NULL) {
                    config->env = (char **) malloc(sizeof(char *) * 1);
                    config->env[0] = NULL;
                }
                if (shifter_putenv(&config->env, optarg) != 0) {
                    fprintf(stderr, "FAILED to add %s to environment.\n", optarg);
                    exit(1);
                }
                break;
            case 'E':
                config->clearenv = 1;
                break;
            case 'm':
                if (optarg == NULL) { /* coverity false positive */
                    fprintf(stderr, "Missing an argument!\n");
                    _usage(1);
                }
                if (config->selectedModulesStr) {
                    free(config->selectedModulesStr);
                }
                config->selectedModulesStr = _strdup(optarg);
                break;
            case 'h':
                _usage(0);
                break;
            case '?':
                fprintf(stderr, "Missing an argument!\n");
                _usage(1);
                break;
            default:
                break;
        }
    }

    if (config->imageType == NULL || config->imageTag == NULL) {
        fprintf(stderr, "No image specified, or specified incorrectly!\n");
        _usage(1);
    }
    if (config->imageIdentifier == NULL) {
        int curr_euid = geteuid();
        if (seteuid(config->tgtUid) != 0) {
            fprintf(stderr, "FAILED to change permissions to uid %d\n", config->tgtUid);
            abort();
        }
        config->imageIdentifier = lookup_ImageIdentifier(config->imageType,
                                      config->imageTag, config->verbose,
                                      udiConfig);

        if (seteuid(curr_euid) != 0) {
            fprintf(stderr, "FAILED to change permissions back to uid %d\n", curr_euid);
            abort();
        }
    }
    if (config->imageIdentifier == NULL) {
        fprintf(stderr, "FAILED to lookup %s image %s\n", config->imageType, config->imageTag);
        _usage(1);
    }

    if (config->rawVolumes != NULL) {
        /* remove trailing comma */
        size_t len = strlen(config->rawVolumes);
        if (config->rawVolumes[len - 1] == ';') {
            config->rawVolumes[len - 1] = 0;
        }
    }

    int remaining = argc - optind;
    if (config->useEntryPoint && remaining == 0) {
        config->args = (char **) _malloc(sizeof(char *) );
        config->args[0] = NULL;
    } else if (remaining > 0) {
        /* interpret all remaining arguments as the intended command */
        char **argsPtr = NULL;
        config->args = (char **) _malloc(sizeof(char *) * (remaining + 1));
        for (argsPtr = config->args; optind < argc; optind++) {
            *argsPtr++ = _strdup(argv[optind]);
        }
        *argsPtr = NULL;
    }
    /* validate and organize any user-requested bind-mounts */
    if (config->rawVolumes != NULL) {
        if (parseVolumeMap(config->rawVolumes, &(config->volumeMap)) != 0) {
            fprintf(stderr, "Failed to parse volume map options\n");
            _usage(1);
        }
    }

    if (config->username == NULL) {
        struct passwd *pwd = shifter_getpwuid(config->tgtUid, udiConfig);
        if (pwd != NULL) {
            config->username = _strdup(pwd->pw_name);
        }
    }

    if (config->selectedModulesStr != NULL) {
        if (parse_selected_ShifterModule(config->selectedModulesStr, udiConfig) != 0) {
            fprintf(stderr, "Invalid shifter module selection: %s\n",
                    config->selectedModulesStr);
            _usage(1);
        }
    }

    udiConfig->target_uid = config->tgtUid;
    udiConfig->target_gid = config->tgtGid;
    return 0;
}

int parse_environment(struct options *opts, UdiRootConfig *udiConfig) {
    char *envPtr = NULL;
    char *type = NULL;
    char *tag = NULL;
    char *module = NULL;

    /* read type and tag from the environment */
    if ((envPtr = getenv("SHIFTER_IMAGETYPE")) != NULL) {
        type = imageDesc_filterString(envPtr, NULL);
    } else if ((envPtr = getenv("SLURM_SPANK_SHIFTER_IMAGETYPE")) != NULL) {
        type = imageDesc_filterString(envPtr, NULL);
    }
    if ((envPtr = getenv("SHIFTER_IMAGE")) != NULL) {
        tag = imageDesc_filterString(envPtr, type);
    } else if ((envPtr = getenv("SLURM_SPANK_SHIFTER_IMAGE")) != NULL) {
        tag = imageDesc_filterString(envPtr, type);
    }
    if ((envPtr = getenv("SHIFTER_MODULE")) != NULL) {
        module = _strdup(envPtr);
    } else if ((envPtr = getenv("SLURM_SPANK_SHIFTER_MODULE")) != NULL) {
        module = _strdup(envPtr);
    }

    if (module) {
        opts->selectedModulesStr = module;
    }

    /* validate type and tag */
    if ((type && !tag) || (!type && tag)) {
        if (type) {
            free(type);
            type = NULL;
        }
        if (tag) {
            free(tag);
            tag = NULL;
        }
    }
    if (type && tag && strlen(type) > 0 && strlen(tag) > 0) {
        opts->imageType = type;
        opts->imageTag = tag;
    }

    if ((envPtr = getenv("SHIFTER")) != NULL) {
        opts->request = _strdup(envPtr);
    } else if ((envPtr = getenv("SLURM_SPANK_SHIFTER")) != NULL) {
        opts->request = _strdup(envPtr);
    }
    if (opts->request != NULL) {
        /* if the the imageType and Tag weren't specified earlier, parse from here */
        if (opts->imageType == NULL && opts->imageTag == NULL) {
            if (parse_ImageDescriptor(opts->request, &(opts->imageType),
                    &(opts->imageTag), udiConfig) != 0) {

                if (opts->imageType != NULL) {
                    free(opts->imageType);
                    opts->imageType = NULL;
                }
                if (opts->imageTag != NULL) {
                    free(opts->imageTag);
                    opts->imageTag = NULL;
                }
            }
        }
    }
    if ((envPtr = getenv("SHIFTER_VOLUME")) != NULL) {
        opts->rawVolumes = _strdup(envPtr);
    } else if ((envPtr = getenv("SLURM_SPANK_SHIFTER_VOLUME")) != NULL) {
        opts->rawVolumes = _strdup(envPtr);
    }

    return 0;
}

static void _usage(int status) {
    printf("\n"
        "Usage:\n"
        "shifter [-h|--help] [-v|--verbose] [--image=<imageType>:<imageTag>]\n"
<<<<<<< HEAD
        "    [--entrypoint[=command]] [--workdir[=/path]]  \n"
=======
        "    [--entrypoint[=command]] [--workdir]\n"
        "    [-E|--clearenv] [-e|--env=<var>=<value>] [--env-file=/env/file\n"
>>>>>>> dd3849fe
        "    [-V|--volume=/path/to/bind:/mnt/in/image[:<flags>[,...]][;...]]\n"
        "    [-m|--module=<modulename>[,...]]\n"
        "    [-- /command/to/exec/in/shifter [args...]]\n"
        );
    printf("\n");
    if (status == 0) {
        printf(
"Image Selection:  Images can be selected in any of three ways, explicit\n"
"specification as an argument, e.g.:\n"
"    shifter --image=docker:ubuntu/17.10\n"
"Or an image can be specified in the environment by passing either:\n"
"    export SHIFTER=docker:ubuntu/17.10\n"
"                    or\n"
"    export SHIFTER_IMAGETYPE=docker\n"
"    export SHIFTER_IMAGE=ubuntu/17.10\n"
"Or if an image is already loaded in the global namespace owned by the\n"
"running user, and none of the above options are set, then the image loaded\n"
"in the global namespace will be used.\n"
"\n"
"Command Selection: If a command is supplied on the command line Shifter will\n"
"attempt to exec that command within the image.  Otherwise, if \"--entrypoint\"\n"
"is specified and an entry point is defined for the image, then the entrypoint\n"
"will be executed.  This includes handling of any command options specified\n"
"in the image as well.  If a command is specified as an option to \"--entrypoint\"\n"
"on the command-line, it will override the commands specified in the image.\n"
"Finally if nothing else is specified $SHELL or /bin/sh will be attempted.\n"
"\n"
"If \"--workdir\" is specified, the working directory will change to the specified\n"
"directory.  If no directory is specified, the working directory specified in\n"
"the image will be used.  The default behaviour is to use the current working\n"
"directory\n"
"\n"
"Environmental Transfer: All the environment variables defined in the\n"
"calling processes's environment will be transferred into the container,\n"
"however, any environment variables defined in the container desription,\n"
"e.g., Docker ENV-defined variables, will be sourced and override those.\n"
"If \"--clearenv\" is specified the external environment will be ignored.\n"
"If \"--env-file=/path/to/env/file\" is specified, then environmental variables\n"
"will be read from the file and set in the container environment. Lines\n"
"starting with \"#\", or only containing white-space will be ignored.  Quotes\n"
"embedded in the variable name or value will be copied into the environment.\n"
"Multiple \"--env=<name>=<value>\" or \"-e <name>=<value>\" arguments can be\n"
"specified to set specific environmental variables in the container environment.\n"
"\n"
"Order of precedence in the environment:\n"
"1. LD_*, RTLD_*, TMPDIR in external environment unset by linker setuid handler.\n"
"2. All remaining environment variables in the external environment (unless\n"
"   --clearenv is specified)\n"
"3. Any environment variables specified in the container definition.\n"
"4. Any environment variables specified in the optional --env-file.\n"
"5. Any environment variables specified by \"--env\" options.\n"
"6. Any environment variables modified/set by active shifter modules.\n"
"7. Any environment variables modified/set by site shifter config.\n"
"\n"
"Shifter Module Support:  Site-defineable \"modules\" can be specified to\n"
"enable optional capabilities locally configured.  Specifying --module=none\n"
"will turn off any default modules that may have been configured.  Modules can\n"
"be used to provide environmental variable overrides, inject specific content\n"
"or mount points into the container environments, or run particular callback\n"
"hooks during container instantiation to verify the module is compatible with\n"
"a particular container.  Modules are executed in the order specified on the\n"
"command line, or in the defaultModules setting in udiRoot.conf.\n"
"\n"
"Volume Mapping:  You can request any path available in the current\n"
"environment to be mapped to some other path within the container.\n"
"e.g.,\n"
"    shifter --volume=/scratch/path/to/my/data:/data\n"
"Would cause /data within the container to be bound to\n"
"/scratch/path/to/my/data.  The mount-point (e.g., /data) must already exist\n"
"in the provided image.  You can not bind a path into any path including or\n"
"under /dev, /etc, /opt/udiImage, /proc, or /var; or overwrite any bind-\n"
"requested by the system configuration.\n"
"\n"
            );
    }
    exit(status);
}

void free_options(struct options *opts, int freeStruct) {
    char **ptr = NULL;
    if (opts == NULL) return;
    if (opts->request != NULL) {
        free(opts->request);
        opts->request = NULL;
    }
    if (opts->imageType != NULL) {
        free(opts->imageType);
        opts->imageType = NULL;
    }
    if (opts->imageTag != NULL) {
        free(opts->imageTag);
        opts->imageTag = NULL;
    }
    if (opts->workdir != NULL) {
        free(opts->workdir);
        opts->workdir = NULL;
    }
    if (opts->imageIdentifier != NULL) {
        free(opts->imageIdentifier);
        opts->imageIdentifier = NULL;
    }
    if (opts->rawVolumes) {
        free(opts->rawVolumes);
        opts->rawVolumes = NULL;
    }
    if (opts->entrypoint) {
        free(opts->entrypoint);
        opts->entrypoint = NULL;
    }
    if (opts->args != NULL) {
        for (ptr = opts->args; *ptr != NULL; ptr++) {
            if (*ptr != (char *) 0x1) free(*ptr);
        }
        free(opts->args);
        opts->args = NULL;
    }
    if (opts->env != NULL) {
        for (ptr = opts->env; *ptr != NULL; ptr++) {
            free(*ptr);
        }
        free(opts->env);
        opts->env = NULL;
    }
    free_VolumeMap(&(opts->volumeMap), 0);
    if (freeStruct != 0) {
        free(opts);
    }
}

/**
 * isImageLoaded - Determine if an image with the exact same options is already
 * loaded on the system.  Calls shifter_core library function with image
 * identifier and volume mount options to read the state of the system to
 * determine if it is a match.
 * */
int isImageLoaded(ImageData *image, struct options *options, UdiRootConfig *udiConfig) {
    int cmpVal = compareShifterConfig(options->username,
                image,
                &(options->volumeMap),
                udiConfig);
    if (cmpVal == 0) return 1;
    return 0;
}

/**
 * Loads the needed image
 */
int loadImage(ImageData *image, struct options *opts, UdiRootConfig *udiConfig) {
    int retryCnt = 0;
    char chrootPath[PATH_MAX];
    snprintf(chrootPath, PATH_MAX, "%s", udiConfig->udiMountPoint);
    chrootPath[PATH_MAX - 1] = 0;
    gid_t gidZero = 0;

    /* must achieve full root privileges to perform mounts */
    if (setgroups(1, &gidZero) != 0) {
        fprintf(stderr, "Failed to setgroups to %d\n", gidZero);
        goto _loadImage_error;
    }
    if (setresgid(0, 0, 0) != 0) {
        fprintf(stderr, "Failed to setgid to %d\n", 0);
        goto _loadImage_error;
    }
    if (setresuid(0, 0, 0) != 0) {
        fprintf(stderr, "Failed to setuid to %d\n", 0);
        goto _loadImage_error;
    }
    if (unshare(CLONE_NEWNS) != 0) {
        perror("Failed to unshare the filesystem namespace.");
        goto _loadImage_error;
    }

    /* all of the mounts visible to us are now in our private namespace; since
     * we'll be changing things, need to ensure that nothing is mounted with
     * MS_SHARED, which would cause our changes to propagate out to the outside
     * system.  If we used MS_PRIVATE it would prevent us from receiving
     * external events even if downstream bindmounts made by the container
     * specify MS_SLAVE.  Thus setting MS_SLAVE forces the one-way propagation
     * of mount/umounts that are desirable here
     */
    if (mount(NULL, "/", NULL, MS_SLAVE|MS_REC, NULL) != 0) {
        perror("Failed to remount \"/\" non-shared.");
        goto _loadImage_error;
    }

    /* remove access to any preexisting mounts in the global namespace to this area */
    destructUDI(udiConfig, 0);
    for (retryCnt = 0; retryCnt < 10; retryCnt++) {
        if (validateUnmounted(chrootPath, 1) == 0) break;
        usleep(300000); /* sleep for 0.3s */
    }
    if (retryCnt == 10) {
        fprintf(stderr, "FAILED to unmount old image in this namespace, cannot conintue.\n");
        goto _loadImage_error;
    }

    if (image->useLoopMount) {
        if (mountImageLoop(image, udiConfig) != 0) {
            fprintf(stderr, "FAILED to mount image on loop device.\n");
            goto _loadImage_error;
        }
    }
    if (mountImageVFS(image, opts->username, opts->verbose, NULL, udiConfig) != 0) {
        fprintf(stderr, "FAILED to mount image into UDI\n");
        goto _loadImage_error;
    }

    if (setupUserMounts(&(opts->volumeMap), udiConfig) != 0) {
        fprintf(stderr, "FAILED to setup user-requested mounts.\n");
        goto _loadImage_error;
    }

    if (saveShifterConfig(opts->username, image, &(opts->volumeMap), udiConfig) != 0) {
        fprintf(stderr, "FAILED to writeout shifter configuration file\n");
        goto _loadImage_error;
    }

    if (!udiConfig->mountUdiRootWritable) {
        if (remountUdiRootReadonly(udiConfig) != 0) {
            fprintf(stderr, "FAILED to remount udiRoot readonly, fail!\n");
            goto _loadImage_error;
        }
    }

    return 0;
_loadImage_error:
    return 1;
}

int adoptPATH(char **environ) {
    char **ptr = environ;
    for ( ; ptr && *ptr; ptr++) {
        if (strncmp(*ptr, "PATH=", 5) == 0) {
            char *path = *ptr + 5;
            setenv("PATH", path, 1);
            return 0;
        }
    }
    return 1;
}<|MERGE_RESOLUTION|>--- conflicted
+++ resolved
@@ -616,12 +616,8 @@
     printf("\n"
         "Usage:\n"
         "shifter [-h|--help] [-v|--verbose] [--image=<imageType>:<imageTag>]\n"
-<<<<<<< HEAD
-        "    [--entrypoint[=command]] [--workdir[=/path]]  \n"
-=======
-        "    [--entrypoint[=command]] [--workdir]\n"
+        "    [--entrypoint[=command]] [--workdir[=/path]]\n"
         "    [-E|--clearenv] [-e|--env=<var>=<value>] [--env-file=/env/file\n"
->>>>>>> dd3849fe
         "    [-V|--volume=/path/to/bind:/mnt/in/image[:<flags>[,...]][;...]]\n"
         "    [-m|--module=<modulename>[,...]]\n"
         "    [-- /command/to/exec/in/shifter [args...]]\n"
