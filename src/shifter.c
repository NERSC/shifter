--- conflicted
+++ resolved
@@ -383,11 +383,7 @@
         {"image", 1, 0, 'i'},
         {"entrypoint", 2, 0, 0},
         {"env", 0, 0, 'e'},
-<<<<<<< HEAD
-        {"gpu", 1, 0, 'g'},
         {"mpi", 0, 0, 'm'},
-=======
->>>>>>> 8c2de5b4
         {0, 0, 0, 0}
     };
     if (config == NULL) {
@@ -404,11 +400,7 @@
     optind = 1;
     for ( ; ; ) {
         int longopt_index = 0;
-<<<<<<< HEAD
-        opt = getopt_long(argc, argv, "hnvV:i:e:g:m", long_options, &longopt_index);
-=======
-        opt = getopt_long(argc, argv, "hnvV:i:e:", long_options, &longopt_index);
->>>>>>> 8c2de5b4
+        opt = getopt_long(argc, argv, "hnvV:i:e:m", long_options, &longopt_index);
         if (opt == -1) break;
 
         switch (opt) {
@@ -472,24 +464,9 @@
                  * variables
                  */
                 break;
-<<<<<<< HEAD
-            case 'g':
-                {
-                    if (optarg == NULL)
-                    {
-                        fprintf(stderr, "GPU device requested but not specified, or specified incorrectly!\n");
-                        _usage(1);
-                        break;
-                    }
-
-                    config->gpu_ids = strdup(optarg);
-                    break;
-                }
             case 'm':
                 config->is_mpi_support_enabled = 1;
                 break;
-=======
->>>>>>> 8c2de5b4
             case 'h':
                 _usage(0);
                 break;
@@ -642,11 +619,7 @@
         "Usage:\n"
         "shifter [-h|--help] [-v|--verbose] [--image=<imageType>:<imageTag>]\n"
         "    [--entry] [-V|--volume=/path/to/bind:/mnt/in/image[:<flags>][,...]]\n"
-<<<<<<< HEAD
-        "    [-g|--gpu=<deviceID>] [-m|--mpi] [-- /command/to/exec/in/shifter [args...]]\n"
-=======
-        "    [-- /command/to/exec/in/shifter [args...]]\n"
->>>>>>> 8c2de5b4
+        "    [-m|--mpi] [-- /command/to/exec/in/shifter [args...]]\n"
         );
     printf("\n");
     printf(
@@ -826,11 +799,7 @@
             goto _loadImage_error;
         }
     }
-<<<<<<< HEAD
-    if (mountImageVFS(image, opts->username, opts->gpu_ids, opts->is_mpi_support_enabled, opts->verbose, NULL, udiConfig) != 0) {
-=======
     if (mountImageVFS(image, opts->username, opts->verbose, NULL, udiConfig, gpu_config) != 0) {
->>>>>>> 8c2de5b4
         fprintf(stderr, "FAILED to mount image into UDI\n");
         goto _loadImage_error;
     }
